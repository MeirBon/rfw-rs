use glam::*;
use std::fmt::{Display, Formatter};
use std::sync::atomic::{AtomicUsize, Ordering};
use std::sync::mpsc::Sender;
use std::sync::Arc;

use crate::AABB;

#[derive(Debug, Clone)]
pub struct BVHNode {
    pub bounds: AABB,
}

impl Display for BVHNode {
    fn fmt(&self, f: &mut Formatter<'_>) -> std::fmt::Result {
        write!(f, "{}", self.bounds)
    }
}

pub struct NewNodeInfo {
    pub left: usize,
    pub left_box: AABB,
    pub right_box: AABB,
}

pub struct NodeUpdatePayLoad {
    pub index: usize,
    pub bounds: AABB,
}

#[allow(dead_code)]
impl BVHNode {
    const BINS: usize = 7;
    const MAX_PRIMITIVES: i32 = 5;
    const MAX_DEPTH: u32 = 32;

    pub fn new() -> BVHNode {
        BVHNode {
            bounds: AABB::new(),
        }
    }

    pub fn get_left_first(&self) -> i32 {
        self.bounds.left_first
    }

    pub fn get_count(&self) -> i32 {
        self.bounds.count
    }

    pub fn has_children(&self) -> bool {
        self.bounds.count < 0 && self.bounds.left_first >= 0
    }

    pub fn is_leaf(&self) -> bool {
        self.bounds.count >= 0
    }

    pub fn subdivide_mt<'a>(
        index: usize,
        mut bounds: AABB,
        aabbs: &'a [AABB],
        centers: &'a [[f32; 3]],
        update_node: Sender<NodeUpdatePayLoad>,
        prim_indices: &'a mut [u32],
        depth: u32,
        pool_ptr: Arc<AtomicUsize>,
        thread_count: Arc<AtomicUsize>,
        max_threads: usize,
        scope: &crossbeam::thread::Scope<'a>,
    ) {
        let depth = depth + 1;
        if depth >= Self::MAX_DEPTH {
            bounds.count = 0;
            update_node
                .send(NodeUpdatePayLoad { index, bounds })
                .unwrap();
            return;
        }

        let new_nodes = Self::partition(&bounds, aabbs, centers, prim_indices, pool_ptr.clone());
        if new_nodes.is_none() {
            return;
        }

        let new_nodes = new_nodes.unwrap();
        bounds.left_first = new_nodes.left as i32;
        bounds.count = -1;
        update_node
            .send(NodeUpdatePayLoad { index, bounds })
            .unwrap();

        let (left_indices, right_indices) =
            prim_indices.split_at_mut(new_nodes.left_box.count as usize);
        let threads = thread_count.load(Ordering::SeqCst);

        let mut handle = None;

        if new_nodes.left_box.count > Self::MAX_PRIMITIVES {
            let left = new_nodes.left;
            let left_box = new_nodes.left_box;
            let sender = update_node.clone();
            let tc = thread_count.clone();
            let pp = pool_ptr.clone();

            if threads < num_cpus::get() {
                thread_count.fetch_add(1, Ordering::SeqCst);
                handle = Some(scope.spawn(move |s| {
                    Self::subdivide_mt(
                        left,
                        left_box,
                        aabbs,
                        centers,
                        sender,
                        left_indices,
                        depth,
                        pp,
                        tc,
                        max_threads,
                        s,
                    );
                }));
            } else {
                Self::subdivide_mt(
                    left,
                    left_box,
                    aabbs,
                    centers,
                    sender,
                    left_indices,
                    depth,
                    pp,
                    tc,
                    max_threads,
                    scope,
                );
            }
        } else {
            update_node
                .send(NodeUpdatePayLoad {
                    index: new_nodes.left,
                    bounds: new_nodes.left_box,
                })
                .unwrap();
        }

        if new_nodes.right_box.count > Self::MAX_PRIMITIVES {
            let right = new_nodes.left + 1;
            let right_box = new_nodes.right_box;
            Self::subdivide_mt(
                right,
                right_box,
                aabbs,
                centers,
                update_node,
                right_indices,
                depth,
                pool_ptr,
                thread_count.clone(),
                max_threads,
                scope,
            );
        } else {
            update_node
                .send(NodeUpdatePayLoad {
                    index: new_nodes.left + 1,
                    bounds: new_nodes.right_box,
                })
                .unwrap();
        }

        if let Some(handle) = handle {
            handle.join().unwrap();
            thread_count.fetch_sub(1, Ordering::SeqCst);
        }
    }

    // Reference single threaded subdivide method
    pub fn subdivide(
        index: usize,
        aabbs: &[AABB],
        centers: &[[f32; 3]],
        tree: &mut [BVHNode],
        prim_indices: &mut [u32],
        depth: u32,
        pool_ptr: Arc<AtomicUsize>,
    ) {
        let depth = depth + 1;
        if depth >= Self::MAX_DEPTH {
            return;
        }

        let new_nodes = Self::partition(
            &tree[index].bounds,
            aabbs,
            centers,
            prim_indices,
            pool_ptr.clone(),
        );
        if new_nodes.is_none() {
            return;
        }
        let new_nodes = new_nodes.unwrap();

        tree[index].bounds.left_first = new_nodes.left as i32;
        tree[index].bounds.count = -1;

        let (left_indices, right_indices) =
            prim_indices.split_at_mut(new_nodes.left_box.count as usize);
        tree[new_nodes.left].bounds = new_nodes.left_box;
        if tree[new_nodes.left].bounds.count > Self::MAX_PRIMITIVES {
            Self::subdivide(
                new_nodes.left,
                aabbs,
                centers,
                tree,
                left_indices,
                depth,
                pool_ptr.clone(),
            );
        }

        tree[new_nodes.left + 1].bounds = new_nodes.right_box;
        if tree[new_nodes.left + 1].bounds.count > Self::MAX_PRIMITIVES {
            Self::subdivide(
                new_nodes.left + 1,
                aabbs,
                centers,
                tree,
                right_indices,
                depth,
                pool_ptr.clone(),
            );
        }
    }

    pub fn partition(
        bounds: &AABB,
        aabbs: &[AABB],
        centers: &[[f32; 3]],
        prim_indices: &mut [u32],
        pool_ptr: Arc<AtomicUsize>,
    ) -> Option<NewNodeInfo> {
        let mut best_split = 0.0 as f32;
        let mut best_axis = 0;

        let mut best_left_box = AABB::new();
        let mut best_right_box = AABB::new();

        let mut lowest_cost = 1e34;
        let parent_cost = bounds.area() * bounds.count as f32;
        let lengths = bounds.lengths();

        let bin_size = 1.0 / (Self::BINS + 2) as f32;

        for axis in 0..3 {
            for i in 1..(Self::BINS + 2) {
                let bin_offset = i as f32 * bin_size;
                let split_offset = bounds.min[axis] + lengths[axis] * bin_offset;

                let mut left_count = 0;
                let mut right_count = 0;

                let mut left_box = AABB::new();
                let mut right_box = AABB::new();

                let (left_area, right_area) = {
                    for idx in 0..bounds.count {
                        let idx = unsafe { *prim_indices.get_unchecked(idx as usize) as usize };
                        let center = centers[idx][axis];
                        let aabb = unsafe { aabbs.get_unchecked(idx) };

                        if center <= split_offset {
                            left_box.grow_bb(aabb);
                            left_count = left_count + 1;
                        } else {
                            right_box.grow_bb(aabb);
                            right_count = right_count + 1;
                        }
                    }

                    (left_box.area(), right_box.area())
                };

                let split_node_cost =
                    left_area * left_count as f32 + right_area * right_count as f32;
                if lowest_cost > split_node_cost {
                    lowest_cost = split_node_cost;
                    best_split = split_offset;
                    best_axis = axis;
                    best_left_box = left_box;
                    best_right_box = right_box;
                }
            }
        }

        if parent_cost < lowest_cost {
            return None;
        }

        let left_first = bounds.left_first;
        let mut left_count = 0;

        for idx in 0..bounds.count {
            let id = unsafe { *prim_indices.get_unchecked(idx as usize) as usize };
            let center = centers[id][best_axis];

            if center <= best_split {
                prim_indices.swap((idx) as usize, (left_count) as usize);
                left_count = left_count + 1;
            }
        }

        let right_first = bounds.left_first + left_count;
        let right_count = bounds.count - left_count;

        let left = pool_ptr.fetch_add(2, Ordering::SeqCst);

        best_left_box.left_first = left_first;
        best_left_box.count = left_count;
        best_left_box.offset_by(1e-6);

        best_right_box.left_first = right_first;
        best_right_box.count = right_count;
        best_right_box.offset_by(1e-6);

        Some(NewNodeInfo {
            left,
            left_box: best_left_box,
            right_box: best_right_box,
        })
    }

    pub fn depth_test<I>(
        tree: &[BVHNode],
        prim_indices: &[u32],
        origin: Vec3,
        dir: Vec3,
        t_min: f32,
        t_max: f32,
        depth_test: I,
    ) -> (f32, u32)
    where
        I: Fn(usize, f32, f32) -> Option<(f32, u32)>,
    {
        let mut t = t_max;
        let dir_inverse = Vec3::new(1.0, 1.0, 1.0) / dir;

        if tree[0].bounds.intersect(origin, dir_inverse, t).is_none() {
            return (t_max, 0);
        }

        let mut depth: i32 = 0;
        let mut hit_stack = [0; 32];
        let mut stack_ptr: i32 = 0;

        while stack_ptr >= 0 {
            depth = depth + 1;
            let node = &tree[hit_stack[stack_ptr as usize] as usize];
            stack_ptr = stack_ptr - 1;

            if node.bounds.count > -1 {
                // Leaf node
                for i in 0..node.bounds.count {
                    let prim_id = prim_indices[(node.bounds.left_first + i) as usize];
                    if let Some((new_t, d)) = depth_test(prim_id as usize, t_min, t) {
                        t = new_t;
                        depth += d as i32;
                    }
                }
            } else {
                let hit_left =
                    tree[node.bounds.left_first as usize]
                        .bounds
                        .intersect(origin, dir_inverse, t);
                let hit_right = tree[(node.bounds.left_first + 1) as usize]
                    .bounds
                    .intersect(origin, dir_inverse, t);
                let new_stack_ptr = Self::sort_nodes(
                    hit_left,
                    hit_right,
                    hit_stack.as_mut(),
                    stack_ptr,
                    node.bounds.left_first,
                );
                stack_ptr = new_stack_ptr;
            }
        }

        (t, depth as u32)
    }

<<<<<<< HEAD
    pub fn traverse<I, R>(
=======
    pub fn traverse<I, N, U, R>(
        &self,
        tree: &[BVHNode],
        prim_indices: &[u32],
        origin: Vec3,
        dir: Vec3,
        t_min: f32,
        t_max: f32,
        intersection_test: I,
    ) -> Option<R>
    where
        I: Fn(usize, f32, f32) -> Option<(f32, R)>,
        R: Copy,
    {
        let mut hit_index: i32 = -1;
        let mut t = t_max;
        let mut hit_record = None;

        self.traverse_recursive(
            tree,
            prim_indices,
            origin,
            Vec3::new(1.0, 1.0, 1.0) / dir,
            t_min,
            &mut t,
            &mut hit_index,
            &mut hit_record,
            &intersection_test,
        );

        hit_record
    }

    fn traverse_recursive<I, R>(
        &self,
        tree: &[BVHNode],
        prim_indices: &[u32],
        origin: Vec3,
        dir_inverse: Vec3,
        t_min: f32,
        t: &mut f32,
        hit_id: &mut i32,
        hit_record: &mut Option<R>,
        intersection_test: &I,
    ) where
        I: Fn(usize, f32, f32) -> Option<(f32, R)>,
        R: Copy,
    {
        if self.bounds.count > -1 {
            for i in 0..self.bounds.count {
                let prim_id = prim_indices[(self.bounds.left_first + i) as usize];
                if let Some((new_t, new_hit)) = intersection_test(prim_id as usize, t_min, *t) {
                    *t = new_t;
                    *hit_record = Some(new_hit);
                }
            }
        } else {
            let left =
                tree[self.bounds.left_first as usize]
                    .bounds
                    .intersect(origin, dir_inverse, *t);
            let right = tree[(self.bounds.left_first + 1) as usize]
                .bounds
                .intersect(origin, dir_inverse, *t);
            if left.is_some() & &right.is_some() {
                let (t_near_left, _) = left.unwrap();
                let (t_near_right, _) = right.unwrap();

                if t_near_left < t_near_right {
                    tree[self.bounds.left_first as usize].traverse_recursive(
                        tree,
                        prim_indices,
                        origin,
                        dir_inverse,
                        t_min,
                        t,
                        hit_id,
                        hit_record,
                        intersection_test,
                    );
                    tree[(self.bounds.left_first + 1) as usize].traverse_recursive(
                        tree,
                        prim_indices,
                        origin,
                        dir_inverse,
                        t_min,
                        t,
                        hit_id,
                        hit_record,
                        intersection_test,
                    );
                } else {
                    tree[(self.bounds.left_first + 1) as usize].traverse_recursive(
                        tree,
                        prim_indices,
                        origin,
                        dir_inverse,
                        t_min,
                        t,
                        hit_id,
                        hit_record,
                        intersection_test,
                    );
                    tree[self.bounds.left_first as usize].traverse_recursive(
                        tree,
                        prim_indices,
                        origin,
                        dir_inverse,
                        t_min,
                        t,
                        hit_id,
                        hit_record,
                        intersection_test,
                    );
                }
            } else if left.is_some() {
                tree[self.bounds.left_first as usize].traverse_recursive(
                    tree,
                    prim_indices,
                    origin,
                    dir_inverse,
                    t_min,
                    t,
                    hit_id,
                    hit_record,
                    intersection_test,
                );
            } else if right.is_some() {
                tree[(self.bounds.left_first + 1) as usize].traverse_recursive(
                    tree,
                    prim_indices,
                    origin,
                    dir_inverse,
                    t_min,
                    t,
                    hit_id,
                    hit_record,
                    intersection_test,
                );
            }
        }
    }

    pub fn traverse_stack<I, R>(
>>>>>>> f4864170
        tree: &[BVHNode],
        prim_indices: &[u32],
        origin: Vec3,
        dir: Vec3,
        t_min: f32,
        t_max: f32,
        mut intersection_test: I,
    ) -> Option<R>
    where
        I: FnMut(usize, f32, f32) -> Option<(f32, R)>,
        R: Copy,
    {
        let mut hit_stack = [0; 32];
        let mut stack_ptr: i32 = 0;
        let mut t = t_max;
        let mut hit_record = None;

        let dir_inverse = Vec3::new(1.0, 1.0, 1.0) / dir;
        hit_stack[stack_ptr as usize] = 0;
        while stack_ptr >= 0 {
            let node = &tree[hit_stack[stack_ptr as usize] as usize];
            stack_ptr = stack_ptr - 1;

            if node.bounds.count > -1 {
                // Leaf node
                for i in 0..node.bounds.count {
                    let prim_id = prim_indices[(node.bounds.left_first + i) as usize];
                    if let Some((new_t, new_hit)) = intersection_test(prim_id as usize, t_min, t) {
                        t = new_t;
                        hit_record = Some(new_hit);
                    }
                }
            } else {
                let hit_left =
                    tree[node.bounds.left_first as usize]
                        .bounds
                        .intersect(origin, dir_inverse, t);
                let hit_right = tree[(node.bounds.left_first + 1) as usize]
                    .bounds
                    .intersect(origin, dir_inverse, t);
                stack_ptr = Self::sort_nodes(
                    hit_left,
                    hit_right,
                    hit_stack.as_mut(),
                    stack_ptr,
                    node.bounds.left_first,
                );
            }
        }

        hit_record
    }

    pub fn traverse_t<I>(
        tree: &[BVHNode],
        prim_indices: &[u32],
        origin: Vec3,
        dir: Vec3,
        t_min: f32,
        t_max: f32,
        mut intersection_test: I,
    ) -> Option<f32>
    where
        I: FnMut(usize, f32, f32) -> Option<f32>,
    {
        let mut hit_stack = [0; 32];
        let mut stack_ptr: i32 = 0;
        let mut t = t_max;

        let dir_inverse = Vec3::new(1.0, 1.0, 1.0) / dir;
        hit_stack[stack_ptr as usize] = 0;
        while stack_ptr >= 0 {
            let node = &tree[hit_stack[stack_ptr as usize] as usize];
            stack_ptr = stack_ptr - 1;

            if node.bounds.count > -1 {
                // Leaf node
                for i in 0..node.bounds.count {
                    let prim_id = prim_indices[(node.bounds.left_first + i) as usize];
                    if let Some(new_t) = intersection_test(prim_id as usize, t_min, t) {
                        t = new_t;
                    }
                }
            } else {
                let hit_left =
                    tree[node.bounds.left_first as usize]
                        .bounds
                        .intersect(origin, dir_inverse, t);
                let hit_right = tree[(node.bounds.left_first + 1) as usize]
                    .bounds
                    .intersect(origin, dir_inverse, t);
                stack_ptr = Self::sort_nodes(
                    hit_left,
                    hit_right,
                    hit_stack.as_mut(),
                    stack_ptr,
                    node.bounds.left_first,
                );
            }
        }

        if t < t_max {
            Some(t)
        } else {
            None
        }
    }

    pub fn occludes<I>(
        tree: &[BVHNode],
        prim_indices: &[u32],
        origin: Vec3,
        dir: Vec3,
        t_min: f32,
        t_max: f32,
        mut intersection_test: I,
    ) -> bool
    where
        I: FnMut(usize, f32, f32) -> bool,
    {
        let mut hit_stack = [0; 32];
        let mut stack_ptr: i32 = 0;

        let dir_inverse = Vec3::new(1.0, 1.0, 1.0) / dir;
        hit_stack[stack_ptr as usize] = 0;
        while stack_ptr >= 0 {
            let node = &tree[hit_stack[stack_ptr as usize] as usize];
            stack_ptr = stack_ptr - 1;

            if node.bounds.count > -1 {
                // Leaf node
                for i in 0..node.bounds.count {
                    let prim_id = prim_indices[(node.bounds.left_first + i) as usize];
                    if intersection_test(prim_id as usize, t_min, t_max) {
                        return true;
                    }
                }
            } else {
                let hit_left = tree[node.bounds.left_first as usize].bounds.intersect(
                    origin,
                    dir_inverse,
                    t_max,
                );
                let hit_right = tree[(node.bounds.left_first + 1) as usize]
                    .bounds
                    .intersect(origin, dir_inverse, t_max);
                stack_ptr = Self::sort_nodes(
                    hit_left,
                    hit_right,
                    hit_stack.as_mut(),
                    stack_ptr,
                    node.bounds.left_first,
                );
            }
        }

        false
    }

    fn sort_nodes(
        left: Option<(f32, f32)>,
        right: Option<(f32, f32)>,
        hit_stack: &mut [i32],
        mut stack_ptr: i32,
        left_first: i32,
    ) -> i32 {
        if left.is_some() & &right.is_some() {
            let (t_near_left, _) = left.unwrap();
            let (t_near_right, _) = right.unwrap();

            if t_near_left < t_near_right {
                stack_ptr = stack_ptr + 1;
                hit_stack[stack_ptr as usize] = left_first;
                stack_ptr = stack_ptr + 1;
                hit_stack[stack_ptr as usize] = left_first + 1;
            } else {
                stack_ptr = stack_ptr + 1;
                hit_stack[stack_ptr as usize] = left_first + 1;
                stack_ptr = stack_ptr + 1;
                hit_stack[stack_ptr as usize] = left_first;
            }
        } else if left.is_some() {
            stack_ptr = stack_ptr + 1;
            hit_stack[stack_ptr as usize] = left_first;
        } else if right.is_some() {
            stack_ptr = stack_ptr + 1;
            hit_stack[stack_ptr as usize] = left_first + 1;
        }

        stack_ptr
    }
}<|MERGE_RESOLUTION|>--- conflicted
+++ resolved
@@ -4,7 +4,7 @@
 use std::sync::mpsc::Sender;
 use std::sync::Arc;
 
-use crate::AABB;
+use crate::{AABB, RayPacket4};
 
 #[derive(Debug, Clone)]
 pub struct BVHNode {
@@ -340,8 +340,8 @@
         t_max: f32,
         depth_test: I,
     ) -> (f32, u32)
-    where
-        I: Fn(usize, f32, f32) -> Option<(f32, u32)>,
+        where
+            I: Fn(usize, f32, f32) -> Option<(f32, u32)>,
     {
         let mut t = t_max;
         let dir_inverse = Vec3::new(1.0, 1.0, 1.0) / dir;
@@ -390,154 +390,7 @@
         (t, depth as u32)
     }
 
-<<<<<<< HEAD
     pub fn traverse<I, R>(
-=======
-    pub fn traverse<I, N, U, R>(
-        &self,
-        tree: &[BVHNode],
-        prim_indices: &[u32],
-        origin: Vec3,
-        dir: Vec3,
-        t_min: f32,
-        t_max: f32,
-        intersection_test: I,
-    ) -> Option<R>
-    where
-        I: Fn(usize, f32, f32) -> Option<(f32, R)>,
-        R: Copy,
-    {
-        let mut hit_index: i32 = -1;
-        let mut t = t_max;
-        let mut hit_record = None;
-
-        self.traverse_recursive(
-            tree,
-            prim_indices,
-            origin,
-            Vec3::new(1.0, 1.0, 1.0) / dir,
-            t_min,
-            &mut t,
-            &mut hit_index,
-            &mut hit_record,
-            &intersection_test,
-        );
-
-        hit_record
-    }
-
-    fn traverse_recursive<I, R>(
-        &self,
-        tree: &[BVHNode],
-        prim_indices: &[u32],
-        origin: Vec3,
-        dir_inverse: Vec3,
-        t_min: f32,
-        t: &mut f32,
-        hit_id: &mut i32,
-        hit_record: &mut Option<R>,
-        intersection_test: &I,
-    ) where
-        I: Fn(usize, f32, f32) -> Option<(f32, R)>,
-        R: Copy,
-    {
-        if self.bounds.count > -1 {
-            for i in 0..self.bounds.count {
-                let prim_id = prim_indices[(self.bounds.left_first + i) as usize];
-                if let Some((new_t, new_hit)) = intersection_test(prim_id as usize, t_min, *t) {
-                    *t = new_t;
-                    *hit_record = Some(new_hit);
-                }
-            }
-        } else {
-            let left =
-                tree[self.bounds.left_first as usize]
-                    .bounds
-                    .intersect(origin, dir_inverse, *t);
-            let right = tree[(self.bounds.left_first + 1) as usize]
-                .bounds
-                .intersect(origin, dir_inverse, *t);
-            if left.is_some() & &right.is_some() {
-                let (t_near_left, _) = left.unwrap();
-                let (t_near_right, _) = right.unwrap();
-
-                if t_near_left < t_near_right {
-                    tree[self.bounds.left_first as usize].traverse_recursive(
-                        tree,
-                        prim_indices,
-                        origin,
-                        dir_inverse,
-                        t_min,
-                        t,
-                        hit_id,
-                        hit_record,
-                        intersection_test,
-                    );
-                    tree[(self.bounds.left_first + 1) as usize].traverse_recursive(
-                        tree,
-                        prim_indices,
-                        origin,
-                        dir_inverse,
-                        t_min,
-                        t,
-                        hit_id,
-                        hit_record,
-                        intersection_test,
-                    );
-                } else {
-                    tree[(self.bounds.left_first + 1) as usize].traverse_recursive(
-                        tree,
-                        prim_indices,
-                        origin,
-                        dir_inverse,
-                        t_min,
-                        t,
-                        hit_id,
-                        hit_record,
-                        intersection_test,
-                    );
-                    tree[self.bounds.left_first as usize].traverse_recursive(
-                        tree,
-                        prim_indices,
-                        origin,
-                        dir_inverse,
-                        t_min,
-                        t,
-                        hit_id,
-                        hit_record,
-                        intersection_test,
-                    );
-                }
-            } else if left.is_some() {
-                tree[self.bounds.left_first as usize].traverse_recursive(
-                    tree,
-                    prim_indices,
-                    origin,
-                    dir_inverse,
-                    t_min,
-                    t,
-                    hit_id,
-                    hit_record,
-                    intersection_test,
-                );
-            } else if right.is_some() {
-                tree[(self.bounds.left_first + 1) as usize].traverse_recursive(
-                    tree,
-                    prim_indices,
-                    origin,
-                    dir_inverse,
-                    t_min,
-                    t,
-                    hit_id,
-                    hit_record,
-                    intersection_test,
-                );
-            }
-        }
-    }
-
-    pub fn traverse_stack<I, R>(
->>>>>>> f4864170
         tree: &[BVHNode],
         prim_indices: &[u32],
         origin: Vec3,
@@ -546,9 +399,9 @@
         t_max: f32,
         mut intersection_test: I,
     ) -> Option<R>
-    where
-        I: FnMut(usize, f32, f32) -> Option<(f32, R)>,
-        R: Copy,
+        where
+            I: FnMut(usize, f32, f32) -> Option<(f32, R)>,
+            R: Copy,
     {
         let mut hit_stack = [0; 32];
         let mut stack_ptr: i32 = 0;
@@ -600,8 +453,8 @@
         t_max: f32,
         mut intersection_test: I,
     ) -> Option<f32>
-    where
-        I: FnMut(usize, f32, f32) -> Option<f32>,
+        where
+            I: FnMut(usize, f32, f32) -> Option<f32>,
     {
         let mut hit_stack = [0; 32];
         let mut stack_ptr: i32 = 0;
@@ -655,8 +508,8 @@
         t_max: f32,
         mut intersection_test: I,
     ) -> bool
-    where
-        I: FnMut(usize, f32, f32) -> bool,
+        where
+            I: FnMut(usize, f32, f32) -> bool,
     {
         let mut hit_stack = [0; 32];
         let mut stack_ptr: i32 = 0;
@@ -729,4 +582,78 @@
 
         stack_ptr
     }
+
+    fn sort_nodes4(
+        left: Option<[f32; 4]>,
+        right: Option<[f32; 4]>,
+        hit_stack: &mut [i32],
+        mut stack_ptr: i32,
+        left_first: i32,
+    ) -> i32 {
+        if left.is_some() & &right.is_some() {
+            let t_near_left = Vec4::from(left.unwrap());
+            let t_near_right = Vec4::from(right.unwrap());
+
+            if t_near_left.cmplt(t_near_right).bitmask() > 0 {
+                stack_ptr = stack_ptr + 1;
+                hit_stack[stack_ptr as usize] = left_first;
+                stack_ptr = stack_ptr + 1;
+                hit_stack[stack_ptr as usize] = left_first + 1;
+            } else {
+                stack_ptr = stack_ptr + 1;
+                hit_stack[stack_ptr as usize] = left_first + 1;
+                stack_ptr = stack_ptr + 1;
+                hit_stack[stack_ptr as usize] = left_first;
+            }
+        } else if left.is_some() {
+            stack_ptr = stack_ptr + 1;
+            hit_stack[stack_ptr as usize] = left_first;
+        } else if right.is_some() {
+            stack_ptr = stack_ptr + 1;
+            hit_stack[stack_ptr as usize] = left_first + 1;
+        }
+
+        stack_ptr
+    }
+
+    pub fn traverse4<I: FnMut(usize, &mut RayPacket4)>(
+        tree: &[BVHNode],
+        prim_indices: &[u32],
+        packet: &mut RayPacket4,
+        mut intersection_test: I,
+    )
+    {
+        let mut hit_stack = [0; 32];
+        let mut stack_ptr: i32 = 0;
+
+        let one = Vec4::one();
+        let inv_dir_x = one / Vec4::from(packet.direction_x);
+        let inv_dir_y = one / Vec4::from(packet.direction_y);
+        let inv_dir_z = one / Vec4::from(packet.direction_z);
+
+        while stack_ptr >= 0 {
+            let node = &tree[hit_stack[stack_ptr as usize] as usize];
+            stack_ptr = stack_ptr - 1;
+
+            if node.bounds.count > -1 {
+                // Leaf node
+                for i in 0..node.bounds.count {
+                    let prim_id = prim_indices[(node.bounds.left_first + i) as usize] as usize;
+                    intersection_test(prim_id, packet);
+                }
+            } else {
+                let hit_left =
+                    tree[node.bounds.left_first as usize].bounds.intersect4(packet, inv_dir_x, inv_dir_y, inv_dir_z);
+                let hit_right = tree[(node.bounds.left_first + 1) as usize].bounds.intersect4(packet, inv_dir_x, inv_dir_y, inv_dir_z);
+
+                stack_ptr = Self::sort_nodes4(
+                    hit_left,
+                    hit_right,
+                    hit_stack.as_mut(),
+                    stack_ptr,
+                    node.bounds.left_first,
+                );
+            }
+        }
+    }
 }