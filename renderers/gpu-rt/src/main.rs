#![allow(dead_code)]

#[global_allocator]
static ALLOC: rpmalloc::RpMalloc = rpmalloc::RpMalloc;

mod renderer;

enum AppType {
    CPURayTracer,
    GPU,
}

use std::{collections::HashMap};
pub use winit::event::MouseButton as MouseButtonCode;
pub use winit::event::VirtualKeyCode as KeyCode;
use winit::{
    dpi::LogicalSize,
    event::{ElementState, Event, VirtualKeyCode, WindowEvent},
    event_loop::{ControlFlow, EventLoop},
    window::WindowBuilder,
};

pub struct KeyHandler {
    states: HashMap<VirtualKeyCode, bool>,
}

impl KeyHandler {
    pub fn new() -> KeyHandler {
        Self {
            states: HashMap::new(),
        }
    }

    pub fn insert(&mut self, key: KeyCode, state: ElementState) {
        self.states.insert(
            key,
            match state {
                ElementState::Pressed => true,
                _ => false,
            },
        );
    }

    pub fn pressed(&self, key: KeyCode) -> bool {
        if let Some(state) = self.states.get(&key) {
            return *state;
        }
        false
    }
}

pub struct MouseButtonHandler {
    states: HashMap<MouseButtonCode, bool>,
}

impl MouseButtonHandler {
    pub fn new() -> MouseButtonHandler {
        Self {
            states: HashMap::new(),
        }
    }

    pub fn insert(&mut self, key: MouseButtonCode, state: ElementState) {
        self.states.insert(
            key,
            match state {
                ElementState::Pressed => true,
                _ => false,
            },
        );
    }

    pub fn pressed(&self, key: MouseButtonCode) -> bool {
        if let Some(state) = self.states.get(&key) {
            return *state;
        }
        false
    }
}

use crate::utils::Timer;
use glam::*;
use scene::{
    renderers::{RenderMode, Setting, SettingValue},
    InstanceRef,
};
use shared::utils;

fn main() {
    let mut width = 1024;
    let mut height = 640;

    let mut key_handler = KeyHandler::new();
    let mut mouse_button_handler = MouseButtonHandler::new();
    let mut first_mouse_pos = true;

    let mut mouse_x = 0.0;
    let mut mouse_y = 0.0;

    let mut _old_mouse_x = 0.0;
    let mut _old_mouse_y = 0.0;

    let event_loop = EventLoop::new();
    let window = WindowBuilder::new()
        .with_title("rfw-rs")
        .with_inner_size(LogicalSize::new(width as f64, height as f64))
        .build(&event_loop)
        .unwrap();

    width = window.inner_size().width as usize;
    height = window.inner_size().height as usize;

    use renderer::RayTracer;
    use scene::RenderSystem;

    let dpi_factor = window.current_monitor().scale_factor();
    let render_width = (width as f64 / dpi_factor) as usize;
    let render_height = (height as f64 / dpi_factor) as usize;

    let renderer: RenderSystem<RayTracer> =
        RenderSystem::new(&window, render_width, render_height).unwrap();
    let camera_path = "saved_camera";
    let mut camera = scene::Camera::deserialize(camera_path).unwrap_or(scene::Camera::new(
        render_width as u32,
        render_height as u32,
    ));
    camera.resize(render_width as u32, render_height as u32);

    let mut timer = Timer::new();
    let mut fps = utils::Averager::new();
    let mut resized = false;

<<<<<<< HEAD
    let cbox = renderer.load_mesh("models/cbox.obj").unwrap();
    for i in 0..10 {
=======
    let mut instances = Vec::new();

    let cbox = renderer.load_mesh("models/cbox.obj").unwrap();
    for i in 0..=10 {
>>>>>>> ef9ef155
        let mut instance: InstanceRef = renderer.add_instance(cbox).unwrap();
        instance.rotate_y(180.0);
        instance.translate_y(-2.5);
        instance.translate_x(((i - 5) * 8) as f32);
        instance.translate_z(10.0);
        instance.synchronize().unwrap();
<<<<<<< HEAD
=======
        instances.push(instance);
>>>>>>> ef9ef155
    }

    // let sponza = renderer.load_mesh("models/sponza/sponza.obj").unwrap();
    // let mut instance: InstanceRef = renderer.add_instance(sponza).unwrap();
    // instance.scale(Vec3::splat(0.1));
    // instance.synchronize().unwrap();

    let settings: Vec<scene::renderers::Setting> = renderer.get_settings().unwrap();
    let mut mode = RenderMode::Reset;

    renderer.synchronize();

    event_loop.run(move |event, _, control_flow| {
        *control_flow = ControlFlow::Poll;

        match event {
            Event::MainEventsCleared => window.request_redraw(),
            Event::WindowEvent {
                event: WindowEvent::KeyboardInput { input, .. },
                window_id,
            } if window_id == window.id() => {
                if let Some(key) = input.virtual_keycode {
                    key_handler.insert(key, input.state);
                }
            }
            Event::WindowEvent {
                event: WindowEvent::CloseRequested,
                window_id,
            } if window_id == window.id() => {
                *control_flow = ControlFlow::Exit;
            }
            Event::RedrawRequested(_) => {
                if key_handler.pressed(KeyCode::Escape) {
                    *control_flow = ControlFlow::Exit;
                }

                if !settings.is_empty() {
                    let mut value = None;
                    if key_handler.pressed(KeyCode::Key0) {
                        value = Some(0);
                    }
                    if key_handler.pressed(KeyCode::Key1) {
                        value = Some(1);
                    }
                    if key_handler.pressed(KeyCode::Key2) {
                        value = Some(2);
                    }
                    if key_handler.pressed(KeyCode::Key3) {
                        value = Some(3);
                    }
                    if key_handler.pressed(KeyCode::Key4) {
                        value = Some(4);
                    }
                    if key_handler.pressed(KeyCode::Key5) {
                        value = Some(5);
                    }
                    if key_handler.pressed(KeyCode::Key6) {
                        value = Some(6);
                    }
                    if key_handler.pressed(KeyCode::Key7) {
                        value = Some(7);
                    }

                    if let Some(value) = value {
                        let mut setting: Setting = settings[0].clone();
                        setting.set(SettingValue::Int(value));
                        renderer.set_setting(setting).unwrap();
                    }
                }

                let mut view_change = Vec3::new(0.0, 0.0, 0.0);
                let mut pos_change = Vec3::new(0.0, 0.0, 0.0);

                if key_handler.pressed(KeyCode::Up) {
                    view_change += (0.0, 1.0, 0.0).into();
                }
                if key_handler.pressed(KeyCode::Down) {
                    view_change -= (0.0, 1.0, 0.0).into();
                }
                if key_handler.pressed(KeyCode::Left) {
                    view_change -= (1.0, 0.0, 0.0).into();
                }
                if key_handler.pressed(KeyCode::Right) {
                    view_change += (1.0, 0.0, 0.0).into();
                }

                if key_handler.pressed(KeyCode::W) {
                    pos_change += (0.0, 0.0, 1.0).into();
                }
                if key_handler.pressed(KeyCode::S) {
                    pos_change -= (0.0, 0.0, 1.0).into();
                }
                if key_handler.pressed(KeyCode::A) {
                    pos_change -= (1.0, 0.0, 0.0).into();
                }
                if key_handler.pressed(KeyCode::D) {
                    pos_change += (1.0, 0.0, 0.0).into();
                }
                if key_handler.pressed(KeyCode::E) {
                    pos_change += (0.0, 1.0, 0.0).into();
                }
                if key_handler.pressed(KeyCode::Q) {
                    pos_change -= (0.0, 1.0, 0.0).into();
                }

                let elapsed = timer.elapsed_in_millis();
                fps.add_sample(1000.0 / elapsed);
                let title = format!("rfw-rs - FPS: {:.2}", fps.get_average());
                window.set_title(title.as_str());

                let elapsed = if key_handler.pressed(KeyCode::LShift) {
                    elapsed * 2.0
                } else {
                    elapsed
                };

<<<<<<< HEAD
                // if key_handler.pressed(KeyCode::Space) {
                //     instance.rotate_y(elapsed / 10.0);
                //     instance.synchronize().unwrap();
                //     mode = RenderMode::Reset;
                // }
=======
                if key_handler.pressed(KeyCode::Space) {
                    instances.iter_mut().for_each(|instance| {
                        instance.rotate_y(elapsed / 10.0);
                        instance.synchronize().unwrap();
                    });
                    mode = RenderMode::Reset;
                }
>>>>>>> ef9ef155

                timer.reset();

                let view_change = view_change * elapsed * 0.001;
                let pos_change = pos_change * elapsed * 0.01;

                if view_change != Vec3::zero() || pos_change != Vec3::zero() {
                    camera.translate_target(view_change);
                    camera.translate_relative(pos_change);
                    mode = RenderMode::Reset;
                }

                if resized {
                    let render_width = (width as f64 / dpi_factor) as usize;
                    let render_height = (height as f64 / dpi_factor) as usize;
                    renderer.resize(&window, render_width, render_height);
                    camera.resize(render_width as u32, render_height as u32);
                    resized = false;
                }

                renderer.synchronize();
                renderer.render(&camera, mode);
                mode = RenderMode::Accumulate;
            }
            Event::WindowEvent {
                event: WindowEvent::Resized(size),
                window_id,
            } if window_id == window.id() => {
                width = size.width as usize;
                height = size.height as usize;

                resized = true;
            }
            Event::WindowEvent {
                event: WindowEvent::CursorMoved { position, .. },
                window_id,
            } if window_id == window.id() => {
                if first_mouse_pos {
                    mouse_x = position.x;
                    mouse_y = position.y;
                    _old_mouse_x = position.x;
                    _old_mouse_y = position.y;
                    first_mouse_pos = false;
                } else {
                    _old_mouse_x = mouse_x;
                    _old_mouse_y = mouse_y;

                    mouse_x = position.x;
                    mouse_y = position.y;
                }

                let _delta_x = mouse_x - _old_mouse_x;
                let _delta_y = mouse_y - _old_mouse_y;
            }
            Event::WindowEvent {
                event: WindowEvent::MouseInput { state, button, .. },
                window_id,
            } if window_id == window.id() => {
                mouse_button_handler.insert(button, state);
            }
            _ => (),
        }

        if *control_flow == ControlFlow::Exit {
            camera.serialize(camera_path).unwrap();
        }
    });
}<|MERGE_RESOLUTION|>--- conflicted
+++ resolved
@@ -130,31 +130,24 @@
     let mut fps = utils::Averager::new();
     let mut resized = false;
 
-<<<<<<< HEAD
-    let cbox = renderer.load_mesh("models/cbox.obj").unwrap();
-    for i in 0..10 {
-=======
     let mut instances = Vec::new();
 
-    let cbox = renderer.load_mesh("models/cbox.obj").unwrap();
-    for i in 0..=10 {
->>>>>>> ef9ef155
-        let mut instance: InstanceRef = renderer.add_instance(cbox).unwrap();
-        instance.rotate_y(180.0);
-        instance.translate_y(-2.5);
-        instance.translate_x(((i - 5) * 8) as f32);
-        instance.translate_z(10.0);
-        instance.synchronize().unwrap();
-<<<<<<< HEAD
-=======
-        instances.push(instance);
->>>>>>> ef9ef155
-    }
-
-    // let sponza = renderer.load_mesh("models/sponza/sponza.obj").unwrap();
-    // let mut instance: InstanceRef = renderer.add_instance(sponza).unwrap();
-    // instance.scale(Vec3::splat(0.1));
-    // instance.synchronize().unwrap();
+    // let cbox = renderer.load_mesh("models/cbox.obj").unwrap();
+    // for i in 0..=10 {
+    //     let mut instance: InstanceRef = renderer.add_instance(cbox).unwrap();
+    //     instance.rotate_y(180.0);
+    //     instance.translate_y(-2.5);
+    //     instance.translate_x(((i - 5) * 8) as f32);
+    //     instance.translate_z(10.0);
+    //     instance.synchronize().unwrap();
+    //     instances.push(instance);
+    // }
+
+    let sponza = renderer.load_mesh("models/sponza/sponza.obj").unwrap();
+    let mut instance: InstanceRef = renderer.add_instance(sponza).unwrap();
+    instance.scale(Vec3::splat(0.1));
+    instance.synchronize().unwrap();
+    instances.push(instance);
 
     let settings: Vec<scene::renderers::Setting> = renderer.get_settings().unwrap();
     let mut mode = RenderMode::Reset;
@@ -265,13 +258,6 @@
                     elapsed
                 };
 
-<<<<<<< HEAD
-                // if key_handler.pressed(KeyCode::Space) {
-                //     instance.rotate_y(elapsed / 10.0);
-                //     instance.synchronize().unwrap();
-                //     mode = RenderMode::Reset;
-                // }
-=======
                 if key_handler.pressed(KeyCode::Space) {
                     instances.iter_mut().for_each(|instance| {
                         instance.rotate_y(elapsed / 10.0);
@@ -279,7 +265,6 @@
                     });
                     mode = RenderMode::Reset;
                 }
->>>>>>> ef9ef155
 
                 timer.reset();
 
