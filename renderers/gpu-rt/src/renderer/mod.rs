--- conflicted
+++ resolved
@@ -2,9 +2,7 @@
 use futures::executor::block_on;
 use glam::*;
 use rayon::prelude::*;
-use rtbvh::builders::{
-    binned_sah::BinnedSahBuilder, Builder,
-};
+use rtbvh::builders::{binned_sah::BinnedSahBuilder, Builder};
 use rtbvh::{BVHNode, Bounds, MBVHNode, AABB, BVH, MBVH};
 use scene::renderers::{RenderMode, Renderer};
 use scene::{
@@ -34,6 +32,7 @@
     TopInstanceIndices = 1,
     TopBVHNodes = 2,
     TopMBVHNodes = 3,
+    Materials = 4,
 }
 
 #[repr(u32)]
@@ -47,18 +46,30 @@
 #[derive(Debug, Copy, Clone)]
 #[repr(C)]
 struct CameraData {
-    view: CameraView,
-    path_count: i32,
-    extension_id: i32,
-    shadow_id: i32,
-    width: i32,
-    height: i32,
-    sample_count: i32,
-    clamp_value: f32,
-    point_light_count: i32,
-    area_light_count: i32,
-    spot_light_count: i32,
-    directional_light_count: i32,
+    pub pos: Vec4,
+    pub right: Vec4,
+    pub up: Vec4,
+    pub p1: Vec4,
+
+    pub lens_size: f32,
+    pub spread_angle: f32,
+    pub epsilon: f32,
+    pub inv_width: f32,
+
+    pub inv_height: f32,
+    pub path_count: i32,
+    pub extension_id: i32,
+    pub shadow_id: i32,
+
+    pub width: i32,
+    pub height: i32,
+    pub sample_count: i32,
+    pub clamp_value: f32,
+
+    pub point_light_count: i32,
+    pub area_light_count: i32,
+    pub spot_light_count: i32,
+    pub directional_light_count: i32,
 }
 
 impl CameraData {
@@ -73,7 +84,15 @@
         dl_count: usize,
     ) -> Self {
         Self {
-            view,
+            pos: view.pos.extend(1.0),
+            right: view.right.extend(1.0),
+            up: view.up.extend(1.0),
+            p1: view.p1.extend(1.0),
+            lens_size: view.lens_size,
+            spread_angle: view.spread_angle,
+            epsilon: view.epsilon,
+            inv_width: view.inv_width,
+            inv_height: view.inv_height,
             path_count: (width * height) as i32,
             extension_id: 0,
             shadow_id: 0,
@@ -203,8 +222,9 @@
     triangles_index_counter: usize,
 
     materials: Vec<Material>,
-    device_materials: Vec<DeviceMaterial>,
     textures: Vec<Texture>,
+
+    materials_buffer: ManagedBuffer<DeviceMaterial>,
 
     bvh: BVH,
     mbvh: MBVH,
@@ -266,7 +286,7 @@
             height: height as u32,
             usage: wgpu::TextureUsage::OUTPUT_ATTACHMENT,
             format: Self::SWAPCHAIN_FORMAT,
-            present_mode: wgpu::PresentMode::Immediate,
+            present_mode: wgpu::PresentMode::Mailbox,
         };
 
         let swap_chain = device.create_swap_chain(&surface, &descriptor);
@@ -519,6 +539,14 @@
                             readonly: true,
                         },
                     },
+                    wgpu::BindGroupLayoutEntry {
+                        binding: TopBindings::Materials as u32,
+                        visibility: wgpu::ShaderStage::COMPUTE,
+                        ty: wgpu::BindingType::StorageBuffer {
+                            dynamic: false,
+                            readonly: true,
+                        },
+                    },
                 ],
             });
 
@@ -544,7 +572,6 @@
                 },
             });
 
-<<<<<<< HEAD
         let compute_module = compiler
             .compile_from_file("renderers/gpu-rt/shaders/shade.comp", ShaderKind::Compute)
             .unwrap();
@@ -579,18 +606,6 @@
 
         let triangles_buffer = ManagedBuffer::new(&device, 65536, wgpu::BufferUsage::STORAGE_READ);
 
-=======
-        let meshes_bvh_buffer = ManagedBuffer::new(&device, 65536, wgpu::BufferUsage::STORAGE_READ);
-
-        let meshes_mbvh_buffer =
-            ManagedBuffer::new(&device, 65536, wgpu::BufferUsage::STORAGE_READ);
-
-        let meshes_prim_indices =
-            ManagedBuffer::new(&device, 65536, wgpu::BufferUsage::STORAGE_READ);
-
-        let triangles_buffer = ManagedBuffer::new(&device, 65536, wgpu::BufferUsage::STORAGE_READ);
-
->>>>>>> ef9ef155
         let instances_buffer = ManagedBuffer::new(&device, 2048, wgpu::BufferUsage::STORAGE_READ);
 
         let mesh_bind_group = device.create_bind_group(&wgpu::BindGroupDescriptor {
@@ -607,6 +622,7 @@
         let top_bvh_buffer = ManagedBuffer::new(&device, 1024, wgpu::BufferUsage::STORAGE_READ);
         let top_mbvh_buffer = ManagedBuffer::new(&device, 512, wgpu::BufferUsage::STORAGE_READ);
         let top_indices = ManagedBuffer::new(&device, 1024, wgpu::BufferUsage::STORAGE_READ);
+        let materials_buffer = ManagedBuffer::new(&device, 32, wgpu::BufferUsage::STORAGE_READ);
 
         let top_bind_group = device.create_bind_group(&wgpu::BindGroupDescriptor {
             label: Some("top-bind-group"),
@@ -616,6 +632,7 @@
                 top_bvh_buffer.as_binding(TopBindings::TopBVHNodes as u32),
                 top_mbvh_buffer.as_binding(TopBindings::TopMBVHNodes as u32),
                 top_indices.as_binding(TopBindings::TopInstanceIndices as u32),
+                materials_buffer.as_binding(TopBindings::Materials as u32),
             ],
         });
 
@@ -661,8 +678,8 @@
             triangles_buffer,
             triangles_index_counter: 0,
             materials: Vec::new(),
-            device_materials: Vec::new(),
             textures: Vec::new(),
+            materials_buffer,
             bvh: BVH::empty(),
             mbvh: MBVH::empty(),
             point_lights: Vec::new(),
@@ -692,11 +709,36 @@
 
     fn set_materials(
         &mut self,
-        materials: &[scene::Material],
+        _materials: &[scene::Material],
         device_materials: &[scene::DeviceMaterial],
     ) {
-        self.materials = materials.to_vec();
-        self.device_materials = device_materials.to_vec();
+        self.materials_buffer
+            .resize(&self.device, device_materials.len());
+        self.materials_buffer.copy_from_slice(device_materials);
+
+        let mut encoder = self
+            .device
+            .create_command_encoder(&wgpu::CommandEncoderDescriptor {
+                label: Some("material-copy"),
+            });
+        self.materials_buffer.update(&self.device, &mut encoder);
+        self.queue.submit(&[encoder.finish()]);
+        self.top_bind_group = self.device.create_bind_group(&wgpu::BindGroupDescriptor {
+            label: Some("top-bind-group"),
+            layout: &self.top_bind_group_layout,
+            bindings: &[
+                self.instances_buffer
+                    .as_binding(TopBindings::InstanceDescriptors as u32),
+                self.top_bvh_buffer
+                    .as_binding(TopBindings::TopBVHNodes as u32),
+                self.top_mbvh_buffer
+                    .as_binding(TopBindings::TopMBVHNodes as u32),
+                self.top_indices
+                    .as_binding(TopBindings::TopInstanceIndices as u32),
+                self.materials_buffer
+                    .as_binding(TopBindings::Materials as u32),
+            ],
+        });
     }
 
     fn set_textures(&mut self, textures: &[scene::Texture]) {
@@ -846,22 +888,6 @@
                 inst.normal = instances[i].get_normal_transform();
             });
 
-<<<<<<< HEAD
-        let aabbs: Vec<AABB> = self.instances.iter().map(|i| i.bounds()).collect();
-        let centers: Vec<Vec3> = aabbs.iter().map(|bb| bb.center()).collect();
-        let builder = LocallyOrderedClusteringBuilder::new(aabbs.as_slice(), centers.as_slice());
-        self.bvh = builder.build();
-        self.mbvh = MBVH::construct(&self.bvh);
-
-        self.top_bvh_buffer
-            .resize(&self.device, self.bvh.nodes.len());
-        self.top_mbvh_buffer
-            .resize(&self.device, self.mbvh.nodes.len());
-        self.top_indices
-            .resize(&self.device, self.bvh.prim_indices.len());
-
-=======
->>>>>>> ef9ef155
         self.top_bvh_buffer
             .copy_from_slice(self.bvh.nodes.as_slice());
         self.top_mbvh_buffer
@@ -875,10 +901,6 @@
         self.instances_buffer.update(&self.device, &mut encoder);
 
         self.queue.submit(&[encoder.finish()]);
-<<<<<<< HEAD
-
-=======
->>>>>>> ef9ef155
         self.top_bind_group = self.device.create_bind_group(&wgpu::BindGroupDescriptor {
             label: Some("top-bind-group"),
             layout: &self.top_bind_group_layout,
@@ -891,6 +913,8 @@
                     .as_binding(TopBindings::TopMBVHNodes as u32),
                 self.top_indices
                     .as_binding(TopBindings::TopInstanceIndices as u32),
+                self.materials_buffer
+                    .as_binding(TopBindings::Materials as u32),
             ],
         });
     }
@@ -934,7 +958,7 @@
             compute_pass.set_bind_group(2, &self.top_bind_group, &[]);
             compute_pass.dispatch(
                 (self.width as f32 / 16.0).ceil() as u32,
-                (self.height as f32 / 4.0).ceil() as u32,
+                (self.height as f32 / 16.0).ceil() as u32,
                 1,
             );
 
@@ -943,7 +967,6 @@
             compute_pass.set_bind_group(0, bind_group, &[]);
             compute_pass.set_bind_group(1, &self.mesh_bind_group, &[]);
             compute_pass.set_bind_group(2, &self.top_bind_group, &[]);
-<<<<<<< HEAD
             compute_pass.dispatch(
                 ((self.width * self.height) as f32 / 16.0).ceil() as u32,
                 1,
@@ -953,8 +976,6 @@
             // Blit
             compute_pass.set_pipeline(&self.blit_pipeline);
             compute_pass.set_bind_group(0, bind_group, &[]);
-=======
->>>>>>> ef9ef155
             compute_pass.dispatch(
                 (self.width as f32 / 16.0).ceil() as u32,
                 (self.height as f32 / 4.0).ceil() as u32,
@@ -1049,7 +1070,7 @@
             &wgpu::SwapChainDescriptor {
                 width: width as u32,
                 height: height as u32,
-                present_mode: wgpu::PresentMode::Immediate,
+                present_mode: wgpu::PresentMode::Mailbox,
                 format: Self::SWAPCHAIN_FORMAT,
                 usage: wgpu::TextureUsage::OUTPUT_ATTACHMENT,
             },
