--- conflicted
+++ resolved
@@ -405,7 +405,7 @@
             },
             None,
         ))
-            .unwrap();
+        .unwrap();
 
         let descriptor = wgpu::SwapChainDescriptor {
             width: width as u32,
@@ -913,7 +913,7 @@
                 },
             });
 
-        let compute_module: &[u8] = include_bytes!("../shaders/ray_extend.comp.spv", );
+        let compute_module: &[u8] = include_bytes!("../shaders/ray_extend.comp.spv",);
         let compute_module = device.create_shader_module(wgpu::ShaderModuleSource::SpirV(
             Cow::from(compute_module.as_quad_bytes()),
         ));
@@ -1330,29 +1330,29 @@
 
         let constructed: usize = constructed
             + anim_meshes
-            .iter_mut()
-            .enumerate()
-            .par_bridge()
-            .map(|(i, (_, mesh))| match mesh {
-                AnimMesh::None => 0,
-                AnimMesh::Skinned { skinned, .. } => {
-                    if skinned.bvh.is_none() || *meshes_changed.get(i).unwrap() {
-                        skinned.refit_bvh();
-                        1
-                    } else {
-                        0
+                .iter_mut()
+                .enumerate()
+                .par_bridge()
+                .map(|(i, (_, mesh))| match mesh {
+                    AnimMesh::None => 0,
+                    AnimMesh::Skinned { skinned, .. } => {
+                        if skinned.bvh.is_none() || *meshes_changed.get(i).unwrap() {
+                            skinned.refit_bvh();
+                            1
+                        } else {
+                            0
+                        }
                     }
-                }
-                AnimMesh::Regular(mesh) => {
-                    if mesh.bvh.is_none() || *meshes_changed.get(i).unwrap() {
-                        mesh.refit_bvh();
-                        1
-                    } else {
-                        0
+                    AnimMesh::Regular(mesh) => {
+                        if mesh.bvh.is_none() || *meshes_changed.get(i).unwrap() {
+                            mesh.refit_bvh();
+                            1
+                        } else {
+                            0
+                        }
                     }
-                }
-            })
-            .sum::<usize>();
+                })
+                .sum::<usize>();
 
         self.meshes_changed.set_all(false);
 
@@ -1751,9 +1751,12 @@
         }
     }
 
-    fn resize<T: HasRawWindowHandle>(&mut self, _window: &T,
-                                     window_size: (usize, usize),
-                                     render_size: (usize, usize)) {
+    fn resize<T: HasRawWindowHandle>(
+        &mut self,
+        _window: &T,
+        window_size: (usize, usize),
+        render_size: (usize, usize),
+    ) {
         let (width, height) = render_size;
         if (width * height) > self.buffer_capacity {
             self.buffer_capacity = ((width * height) as f64 * 1.5).ceil() as usize;
@@ -2018,10 +2021,6 @@
         })
     }
 
-<<<<<<< HEAD
-=======
-
->>>>>>> 76f90dd7
     fn read_camera_data(&mut self, camera_data: &mut CameraData) {
         {
             let slice = self.camera_read_buffer.slice(..);
