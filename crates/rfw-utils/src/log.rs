--- conflicted
+++ resolved
@@ -1,258 +1,2 @@
-<<<<<<< HEAD
 pub use log::*;
-pub use simple_logger::SimpleLogger;
-=======
-use chrono::{Local, Timelike};
-use std::{
-    fs::OpenOptions,
-    io::Write,
-    path::{Path, PathBuf},
-    sync::Mutex,
-};
-use terminal_color_builder::OutputFormatter as tcb;
-
-pub trait LogOutput {
-    fn log(&mut self, log: &str);
-    fn success(&mut self, success: &str);
-    fn error(&mut self, error: &str);
-    fn warning(&mut self, warning: &str);
-}
-
-#[derive(Debug, Clone, Copy, Default)]
-pub struct CoutLogger {}
-
-impl LogOutput for CoutLogger {
-    fn log(&mut self, log: &str) {
-        let time = Local::now();
-        println!(
-            "[{:02}:{:02}:{:02}] {}",
-            time.hour(),
-            time.minute(),
-            time.second(),
-            log
-        );
-    }
-
-    fn success(&mut self, success: &str) {
-        let time = Local::now();
-        println!(
-            "[{:02}:{:02}:{:02}] {}",
-            time.hour(),
-            time.minute(),
-            time.second(),
-            tcb::new().fg().hex("00af00").text_str(success).print()
-        );
-    }
-
-    fn error(&mut self, error: &str) {
-        let time = Local::now();
-        eprintln!(
-            "[{:02}:{:02}:{:02}] {}",
-            time.hour(),
-            time.minute(),
-            time.second(),
-            tcb::new().fg().hex("dd0000").text_str(error).print()
-        );
-    }
-
-    fn warning(&mut self, warning: &str) {
-        let time = Local::now();
-        eprintln!(
-            "[{:02}:{:02}:{:02}] {}",
-            time.hour(),
-            time.minute(),
-            time.second(),
-            tcb::new().fg().hex("d75f00").text_str(warning).print()
-        );
-    }
-}
-
-pub struct FileLogger {
-    file: PathBuf,
-    buffer: String,
-}
-
-impl Drop for FileLogger {
-    fn drop(&mut self) {
-        if let Ok(mut file) = OpenOptions::new().read(false).append(true).open(&self.file) {
-            if file.write_all(self.buffer.as_bytes()).is_err() {
-                eprintln!("Could not write log output to {}", self.file.display());
-            }
-        }
-    }
-}
-
-impl FileLogger {
-    pub fn new<T: AsRef<Path>>(path: T) -> Self {
-        let file = path.as_ref().to_path_buf();
-        Self {
-            file,
-            buffer: String::with_capacity(16384),
-        }
-    }
-
-    pub fn write(&mut self, string: &str) {
-        let time = Local::now();
-        let string = format!(
-            "[{:02}:{:02}:{:02}] {}\n",
-            time.hour(),
-            time.minute(),
-            time.second(),
-            string
-        );
-
-        self.buffer += string.as_str();
-    }
-}
-
-impl LogOutput for FileLogger {
-    fn log(&mut self, log: &str) {
-        self.write(log);
-    }
-
-    fn success(&mut self, success: &str) {
-        self.write(success);
-    }
-
-    fn error(&mut self, error: &str) {
-        self.write(error);
-    }
-
-    fn warning(&mut self, warning: &str) {
-        self.write(warning);
-    }
-}
-
-pub struct BufferLogger {
-    buffer: Vec<String>,
-    capacity: usize,
-    ptr: usize,
-}
-
-impl Default for BufferLogger {
-    fn default() -> Self {
-        Self::with_capacity(1000)
-    }
-}
-
-impl BufferLogger {
-    pub fn with_capacity(capacity: usize) -> Self {
-        Self {
-            buffer: Vec::with_capacity(capacity),
-            capacity,
-            ptr: 0,
-        }
-    }
-
-    pub fn push(&mut self, log: String) {
-        if self.ptr >= self.capacity {
-            self.ptr = 1;
-            self.buffer[0] = log;
-        } else {
-            let index = self.ptr;
-            self.ptr += 1;
-            self.buffer[index] = log;
-        }
-    }
-
-    pub fn print(&self) {
-        for i in 0..self.ptr {
-            println!("{}", self.buffer[i]);
-        }
-
-        for i in self.ptr..(self.capacity.min(self.buffer.len())) {
-            println!("{}", self.buffer[i]);
-        }
-    }
-}
-
-impl LogOutput for BufferLogger {
-    fn log(&mut self, log: &str) {
-        self.push(log.to_string());
-    }
-
-    fn success(&mut self, success: &str) {
-        self.push(success.to_string());
-    }
-
-    fn error(&mut self, error: &str) {
-        self.push(error.to_string());
-    }
-
-    fn warning(&mut self, warning: &str) {
-        self.push(warning.to_string());
-    }
-}
-
-static mut LOGGER: Option<Mutex<Box<dyn LogOutput>>> = None;
-
-pub fn set_logger<T: 'static + LogOutput>(output: T) {
-    unsafe {
-        LOGGER = Some(Mutex::new(Box::new(output)));
-    }
-}
-
-pub fn log<T: AsRef<str>>(message: T) {
-    let mut l = unsafe {
-        if let Some(l) = LOGGER.as_ref() {
-            if let Ok(l) = l.lock() {
-                l
-            } else {
-                return;
-            }
-        } else {
-            return;
-        }
-    };
-
-    l.log(message.as_ref())
-}
-
-pub fn success<T: AsRef<str>>(message: T) {
-    let mut l = unsafe {
-        if let Some(l) = LOGGER.as_ref() {
-            if let Ok(l) = l.lock() {
-                l
-            } else {
-                return;
-            }
-        } else {
-            return;
-        }
-    };
-
-    l.success(message.as_ref())
-}
-
-pub fn error<T: AsRef<str>>(message: T) {
-    let mut l = unsafe {
-        if let Some(l) = LOGGER.as_ref() {
-            if let Ok(l) = l.lock() {
-                l
-            } else {
-                return;
-            }
-        } else {
-            return;
-        }
-    };
-
-    l.error(message.as_ref())
-}
-
-pub fn warning<T: AsRef<str>>(message: T) {
-    let mut l = unsafe {
-        if let Some(l) = LOGGER.as_ref() {
-            if let Ok(l) = l.lock() {
-                l
-            } else {
-                return;
-            }
-        } else {
-            return;
-        }
-    };
-
-    l.warning(message.as_ref())
-}
->>>>>>> 155f97f6
+pub use simple_logger::SimpleLogger;