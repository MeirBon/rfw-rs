--- conflicted
+++ resolved
@@ -42,11 +42,11 @@
 use crate::r2d::{D2Instance, D2Mesh};
 use glam::*;
 use rtbvh::{Bounds, AABB};
+use std::sync::{PoisonError, TryLockError};
 use std::{
     collections::HashMap,
     path::{Path, PathBuf},
 };
-use std::sync::{TryLockError, PoisonError};
 
 #[derive(Debug, Clone)]
 pub enum SceneError {
@@ -54,11 +54,8 @@
     InvalidObjectIndex(usize),
     InvalidInstanceIndex(usize),
     InvalidSceneID(u32),
-<<<<<<< HEAD
     InvalidID(u32),
-=======
     InvalidCameraID(u32),
->>>>>>> 76f90dd7
     LoadError(PathBuf),
     LockError,
     UnknownError,
@@ -97,11 +94,8 @@
             Self::InvalidObjectIndex(idx) => format!("invalid object index {}", idx),
             Self::InvalidInstanceIndex(idx) => format!("invalid instances index {}", idx),
             Self::InvalidSceneID(id) => format!("invalid scene id {}", id),
-<<<<<<< HEAD
             Self::InvalidID(id) => format!("invalid id {}", id),
-=======
             Self::InvalidCameraID(id) => format!("invalid camera id {}", id),
->>>>>>> 76f90dd7
             Self::LoadError(path) => format!("could not load file: {}", path.display()),
             Self::LockError => String::from("could not acquire lock"),
             Self::UnknownError => String::new(),
@@ -117,41 +111,25 @@
 
 #[derive(Debug, Clone)]
 pub struct Objects {
-<<<<<<< HEAD
-    pub meshes: Arc<RwLock<TrackedStorage<Mesh>>>,
-    pub d2_meshes: Arc<RwLock<TrackedStorage<D2Mesh>>>,
-    pub animated_meshes: Arc<RwLock<TrackedStorage<AnimatedMesh>>>,
-    pub graph: Arc<RwLock<graph::SceneGraph>>,
-    pub skins: Arc<RwLock<TrackedStorage<graph::Skin>>>,
-    pub instances: Arc<RwLock<TrackedStorage<Instance>>>,
-    pub d2_instances: Arc<RwLock<TrackedStorage<D2Instance>>>,
-=======
     pub meshes: TrackedStorage<Mesh>,
+    pub d2_meshes: TrackedStorage<D2Mesh>,
     pub animated_meshes: TrackedStorage<AnimatedMesh>,
     pub graph: graph::SceneGraph,
     pub skins: TrackedStorage<graph::Skin>,
     pub instances: TrackedStorage<Instance>,
->>>>>>> 76f90dd7
+    pub d2_instances: TrackedStorage<D2Instance>,
 }
 
 impl Default for Objects {
     fn default() -> Self {
         Self {
-<<<<<<< HEAD
-            meshes: Arc::new(RwLock::new(TrackedStorage::new())),
-            d2_meshes: Arc::new(RwLock::new(TrackedStorage::new())),
-            animated_meshes: Arc::new(RwLock::new(TrackedStorage::new())),
-            graph: Arc::new(RwLock::new(graph::SceneGraph::new())),
-            skins: Arc::new(RwLock::new(TrackedStorage::new())),
-            instances: Arc::new(RwLock::new(TrackedStorage::new())),
-            d2_instances: Arc::new(RwLock::new(TrackedStorage::new())),
-=======
             meshes: TrackedStorage::new(),
+            d2_meshes: TrackedStorage::new(),
             animated_meshes: TrackedStorage::new(),
             graph: graph::SceneGraph::new(),
             skins: TrackedStorage::new(),
             instances: TrackedStorage::new(),
->>>>>>> 76f90dd7
+            d2_instances: TrackedStorage::new(),
         }
     }
 }
@@ -221,27 +199,16 @@
 impl From<&Scene> for SerializableScene {
     fn from(scene: &Scene) -> Self {
         Self {
-<<<<<<< HEAD
-            meshes: scene.objects.meshes.read().unwrap().clone(),
-            d2_meshes: scene.objects.d2_meshes.read().unwrap().clone(),
-            animated_meshes: scene.objects.animated_meshes.read().unwrap().clone(),
-            graph: scene.objects.graph.read().unwrap().clone(),
-            skins: scene.objects.skins.read().unwrap().clone(),
-            instances: scene.objects.instances.read().unwrap().clone(),
-            d2_instances: scene.objects.d2_instances.read().unwrap().clone(),
-            lights: lights.clone(),
-            materials: mat_lock.clone(),
-            settings: settings.clone(),
-=======
             meshes: scene.objects.meshes.clone(),
+            d2_meshes: scene.objects.d2_meshes.clone(),
             animated_meshes: scene.objects.animated_meshes.clone(),
             graph: scene.objects.graph.clone(),
             skins: scene.objects.skins.clone(),
             instances: scene.objects.instances.clone(),
+            d2_instances: scene.objects.d2_instances.clone(),
             lights: scene.lights.clone(),
             materials: scene.materials.clone(),
             settings: scene.settings.clone(),
->>>>>>> 76f90dd7
         }
     }
 }
@@ -251,21 +218,13 @@
         Scene {
             loaders: Scene::create_loaders(),
             objects: Objects {
-<<<<<<< HEAD
-                meshes: Arc::new(RwLock::new(self.meshes)),
-                d2_meshes: Arc::new(RwLock::new(self.d2_meshes)),
-                animated_meshes: Arc::new(RwLock::new(self.animated_meshes)),
-                graph: Arc::new(RwLock::new(self.graph)),
-                skins: Arc::new(RwLock::new(self.skins)),
-                instances: Arc::new(RwLock::new(self.instances)),
-                d2_instances: Arc::new(RwLock::new(self.d2_instances)),
-=======
                 meshes: self.meshes,
+                d2_meshes: self.d2_meshes,
                 animated_meshes: self.animated_meshes,
                 graph: self.graph,
                 skins: self.skins,
                 instances: self.instances,
->>>>>>> 76f90dd7
+                d2_instances: self.d2_instances,
             },
             lights: self.lights,
             materials: self.materials,
@@ -313,9 +272,7 @@
     pub fn load<S: AsRef<Path>>(&mut self, path: S) -> Result<LoadResult, SceneError> {
         let path = path.as_ref();
         let extension = path.extension();
-        let _build_bvh = self
-            .settings
-            .has_flag(SceneFlags::BuildBVHs);
+        let _build_bvh = self.settings.has_flag(SceneFlags::BuildBVHs);
         if extension.is_none() {
             return Err(SceneError::NoFileExtension);
         }
@@ -340,28 +297,13 @@
         Ok(id)
     }
 
-<<<<<<< HEAD
-    pub fn add_2d_object(&self, object: D2Mesh) -> Result<usize, SceneError> {
-        let mut meshes = self
-            .objects
-            .d2_meshes
-            .write()
-            .map_err(|_| SceneError::LockError)?;
-        let id = meshes.push(object);
+    pub fn add_2d_object(&mut self, object: D2Mesh) -> Result<usize, SceneError> {
+        let id = self.objects.d2_meshes.push(object);
         Ok(id)
     }
 
-    pub fn add_animated_object(&self, object: AnimatedMesh) -> Result<usize, SceneError> {
-        let mut meshes = self
-            .objects
-            .animated_meshes
-            .write()
-            .map_err(|_| SceneError::LockError)?;
-        let id = meshes.push(object);
-=======
     pub fn add_animated_object(&mut self, object: AnimatedMesh) -> Result<usize, SceneError> {
         let id = self.objects.animated_meshes.push(object);
->>>>>>> 76f90dd7
         Ok(id)
     }
 
@@ -387,17 +329,11 @@
         Ok(())
     }
 
-    pub fn set_2d_object(&self, index: usize, object: D2Mesh) -> Result<(), SceneError> {
-        let mut meshes = self
-            .objects
-            .d2_meshes
-            .write()
-            .map_err(|_| SceneError::LockError)?;
-
-        if meshes.get(index).is_none() {
+    pub fn set_2d_object(&mut self, index: usize, object: D2Mesh) -> Result<(), SceneError> {
+        if self.objects.d2_meshes.get(index).is_none() {
             Err(SceneError::InvalidObjectIndex(index))
         } else {
-            meshes[index] = object;
+            self.objects.d2_meshes[index] = object;
             Ok(())
         }
     }
@@ -420,32 +356,14 @@
         }
     }
 
-<<<<<<< HEAD
     pub fn remove_2d_object(&mut self, index: usize) -> Result<(), SceneError> {
         // TODO: Remove 2d instances that contained this object
-        let mut meshes = self
-            .objects
-            .d2_meshes
-            .write()
-            .map_err(|_| SceneError::LockError)?;
-
-        match meshes.erase(index) {
+        match self.objects.d2_meshes.erase(index) {
             Ok(_) => Ok(()),
             Err(_) => Err(SceneError::InvalidObjectIndex(index)),
         }
     }
 
-    pub fn add_instance(&self, index: ObjectRef) -> Result<usize, SceneError> {
-        let bounds = self.get_bounds(index)?;
-        let mut instances = self
-            .objects
-            .instances
-            .write()
-            .map_err(|_| SceneError::LockError)?;
-
-        let instance_id = instances.allocate();
-        instances[instance_id] = Instance::new(index, &bounds);
-=======
     pub fn add_instance(&mut self, index: ObjectRef) -> Result<usize, SceneError> {
         let bounds = match index {
             ObjectRef::None => {
@@ -463,19 +381,12 @@
 
         let instance_id = self.objects.instances.allocate();
         self.objects.instances[instance_id] = Instance::new(index, &bounds);
->>>>>>> 76f90dd7
         Ok(instance_id)
     }
 
-    pub fn add_2d_instance(&self, index: u32) -> Result<usize, SceneError> {
-        let mut instances = self
-            .objects
-            .d2_instances
-            .write()
-            .map_err(|_| SceneError::LockError)?;
-
-        let instance_id = instances.allocate();
-        instances[instance_id] = D2Instance::new(index);
+    pub fn add_2d_instance(&mut self, index: u32) -> Result<usize, SceneError> {
+        let instance_id = self.objects.d2_instances.allocate();
+        self.objects.d2_instances[instance_id] = D2Instance::new(index);
         Ok(instance_id)
     }
 
@@ -484,16 +395,6 @@
         instance: usize,
         obj_index: ObjectRef,
     ) -> Result<(), SceneError> {
-<<<<<<< HEAD
-        let bounds = self.get_bounds(obj_index)?;
-        let mut instances = self
-            .objects
-            .instances
-            .write()
-            .map_err(|_| SceneError::LockError)?;
-
-        match instances.get_mut(instance) {
-=======
         let bounds = match obj_index {
             ObjectRef::None => {
                 return Err(SceneError::InvalidObjectRef);
@@ -509,7 +410,6 @@
         };
 
         match self.objects.instances.get_mut(instance) {
->>>>>>> 76f90dd7
             None => return Err(SceneError::InvalidInstanceIndex(instance)),
             Some(inst) => {
                 inst.object_id = obj_index;
@@ -520,21 +420,10 @@
         Ok(())
     }
 
-<<<<<<< HEAD
-    pub fn remove_instance(&self, index: usize) -> Result<(), SceneError> {
-        match self.objects.instances.read() {
-            Ok(m) => {
-                if m.get(index).is_none() {
-                    return Err(SceneError::InvalidInstanceIndex(index));
-                }
-            }
-            Err(_) => return Err(SceneError::LockError),
-=======
     pub fn remove_instance(&mut self, index: usize) -> Result<(), SceneError> {
         match self.objects.meshes.get(index) {
             None => return Err(SceneError::InvalidObjectIndex(index)),
             _ => {}
->>>>>>> 76f90dd7
         };
 
         match self.objects.instances.erase(index) {
@@ -543,25 +432,10 @@
         }
     }
 
-    pub fn remove_2d_instance(&self, index: usize) -> Result<(), SceneError> {
-        match self.objects.d2_instances.read() {
-            Ok(m) => {
-                if m.get(index).is_none() {
-                    return Err(SceneError::InvalidInstanceIndex(index));
-                }
-            }
-            Err(_) => return Err(SceneError::LockError),
-        };
-
-        let mut instances = self
-            .objects
-            .d2_instances
-            .write()
-            .map_err(|_| SceneError::LockError)?;
-
-        match instances.erase(index) {
+    pub fn remove_2d_instance(&mut self, index: usize) -> Result<(), SceneError> {
+        match self.objects.d2_instances.erase(index) {
             Ok(_) => Ok(()),
-            Err(_) => Err(SceneError::UnknownError),
+            Err(_) => Err(SceneError::InvalidInstanceIndex(index)),
         }
     }
 
@@ -604,7 +478,9 @@
     }
 
     pub fn add_point_light(&mut self, pos: Vec3A, radiance: Vec3A) -> usize {
-        self.lights.point_lights.push(PointLight::new(pos, radiance));
+        self.lights
+            .point_lights
+            .push(PointLight::new(pos, radiance));
         self.lights.point_lights.len() - 1
     }
 
@@ -626,11 +502,7 @@
         self.lights.spot_lights.len() - 1
     }
 
-    pub fn add_directional_light(
-        &mut self,
-        direction: Vec3A,
-        radiance: Vec3A,
-    ) -> usize {
+    pub fn add_directional_light(&mut self, direction: Vec3A, radiance: Vec3A) -> usize {
         self.lights
             .directional_lights
             .push(DirectionalLight::new(direction, radiance))
@@ -654,28 +526,10 @@
 
         let mut area_lights: Vec<AreaLight> = Vec::new();
 
-<<<<<<< HEAD
-        if let (Ok(meshes), Ok(anim_meshes), Ok(instances)) = (
-            self.objects.meshes.write(),
-            self.objects.animated_meshes.write(),
-            self.objects.instances.write(),
-        ) {
-            let mut triangle_light_ids: Vec<(u32, u32, u32)> = Vec::new();
-
-            instances
-                .iter()
-                .for_each(|(inst_idx, instance)| match instance.object_id {
-                    ObjectRef::Static(mesh_id) => {
-                        let m = &meshes[mesh_id as usize];
-                        for v in m.meshes.iter() {
-                            let light_flag = light_flags.get(v.mat_id as usize);
-                            if light_flag.is_none() {
-                                continue;
-                            }
-=======
         let mut triangle_light_ids: Vec<(u32, u32, u32)> = Vec::new();
 
-        self.objects.instances
+        self.objects
+            .instances
             .iter()
             .for_each(|(inst_idx, instance)| match instance.object_id {
                 ObjectRef::None => return,
@@ -686,7 +540,6 @@
                         if light_flag.is_none() {
                             continue;
                         }
->>>>>>> 76f90dd7
 
                         if *light_flag.unwrap() {
                             for i in (v.first as usize / 3)..(v.last as usize / 3) {
@@ -779,26 +632,14 @@
                             }
                         }
                     }
-<<<<<<< HEAD
-                    _ => return,
-                });
-
-            let mut meshes = meshes;
-            triangle_light_ids
-                .into_iter()
-                .for_each(|(mesh_id, triangle_id, id)| {
-                    meshes[mesh_id as usize].triangles[triangle_id as usize].light_id = id as i32;
-                });
-        }
-=======
                 }
             });
->>>>>>> 76f90dd7
 
         triangle_light_ids
             .into_iter()
             .for_each(|(mesh_id, triangle_id, id)| {
-                self.objects.meshes[mesh_id as usize].triangles[triangle_id as usize].light_id = id as i32;
+                self.objects.meshes[mesh_id as usize].triangles[triangle_id as usize].light_id =
+                    id as i32;
             });
 
         self.lights.area_lights = TrackedStorage::from(area_lights);
@@ -823,33 +664,29 @@
         loaders
     }
 
-<<<<<<< HEAD
     fn get_bounds(&self, index: ObjectRef) -> Result<AABB, SceneError> {
         let bounds = match index {
-            ObjectRef::Static(id) => match self.objects.meshes.read() {
-                Ok(m) => match m.get(id as usize) {
-                    None => return Err(SceneError::InvalidObjectIndex(id as usize)),
-                    _ => m.get(id as usize).unwrap().bounds,
-                },
-                Err(_) => return Err(SceneError::LockError),
+            ObjectRef::Static(id) => match self.objects.meshes.get(id as usize) {
+                None => return Err(SceneError::InvalidObjectIndex(id as usize)),
+                _ => self.objects.meshes.get(id as usize).unwrap().bounds,
             },
-            ObjectRef::Animated(id) => match self.objects.animated_meshes.read() {
-                Ok(m) => match m.get(id as usize) {
-                    None => return Err(SceneError::InvalidObjectIndex(id as usize)),
-                    _ => m.get(id as usize).unwrap().bounds,
-                },
-                Err(_) => return Err(SceneError::LockError),
+            ObjectRef::Animated(id) => match self.objects.animated_meshes.get(id as usize) {
+                None => return Err(SceneError::InvalidObjectIndex(id as usize)),
+                _ => {
+                    self.objects
+                        .animated_meshes
+                        .get(id as usize)
+                        .unwrap()
+                        .bounds
+                }
             },
-            _ => {
-                return Err(SceneError::InvalidObjectRef);
-            }
+            ObjectRef::None => AABB::empty(),
         };
 
         Ok(bounds)
-=======
+    }
     pub fn add_camera(&mut self, width: u32, height: u32) -> usize {
         self.cameras.push(Camera::new(width, height))
->>>>>>> 76f90dd7
     }
 }
 
