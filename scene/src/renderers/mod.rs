use crate::graph::Skin;
use crate::{
    r2d, AnimatedMesh, AreaLight, Camera, ChangedIterator, DeviceMaterial, DirectionalLight,
    Instance, Mesh, PointLight, SpotLight, Texture,
};
use raw_window_handle::HasRawWindowHandle;
use std::error::Error;

#[derive(Debug, Copy, Clone)]
pub enum SettingType {
    String,
    Int,
    Float,
}

#[derive(Debug, Clone)]
pub enum SettingValue {
    String(String),
    Int(isize),
    Float(f64),
}

pub type SettingRange = std::ops::Range<isize>;

#[derive(Debug, Clone)]
pub struct Setting {
    key: String,
    value: SettingValue,
    value_type: SettingType,
    pub range: SettingRange,
}

impl Setting {
    pub fn new(key: String, value: SettingValue, range: Option<SettingRange>) -> Self {
        let value_type = match &value {
            SettingValue::String(_) => SettingType::String,
            SettingValue::Int(_) => SettingType::Int,
            SettingValue::Float(_) => SettingType::Float,
        };

        let range = if let Some(r) = range {
            r
        } else {
            std::isize::MIN..std::isize::MAX
        };

        Self {
            key,
            value,
            value_type,
            range,
        }
    }

    pub fn key(&self) -> &String {
        &self.key
    }

    pub fn set(&mut self, value: SettingValue) {
        match self.value_type {
            SettingType::String => match value {
                SettingValue::String(_) => {}
                _ => panic!("invalid setting value type; string expected"),
            },
            SettingType::Int => match value {
                SettingValue::Int(_) => {}
                _ => panic!("invalid setting value type; int expected"),
            },
            SettingType::Float => match value {
                SettingValue::Float(_) => assert!(true),
                _ => panic!("invalid setting value type; float expected"),
            },
        }

        match &value {
            SettingValue::String(s) => {
                assert!(s.len() < self.range.end as usize && s.len() >= self.range.start as usize)
            }
            SettingValue::Int(i) => assert!(*i < self.range.end && *i >= self.range.start),
            SettingValue::Float(i) => {
                assert!(*i < self.range.end as f64 && *i >= self.range.start as f64)
            }
        }

        self.value = value;
    }

    pub fn value(&self) -> &SettingValue {
        &self.value
    }
}

#[derive(Debug, Copy, Clone, Eq, PartialEq)]
pub enum RenderMode {
    Default = 0,
    Reset = 1,
    Accumulate = 2,
}

impl Default for RenderMode {
    fn default() -> Self {
        RenderMode::Default
    }
}

pub trait Renderer {
    /// Initializes renderer with surface given through a raw window handle
    fn init<T: HasRawWindowHandle>(
        window: &T,
        window_size: (usize, usize),
        render_size: (usize, usize),
    ) -> Result<Box<Self>, Box<dyn Error>>;

    /// Updates 2d meshes
    fn set_2d_meshes(&mut self, meshes: ChangedIterator<'_, r2d::D2Mesh>);

    /// Updates instances of 2d meshes
    fn set_2d_instances(&mut self, instances: ChangedIterator<'_, r2d::D2Instance>);

    /// Updates meshes
    fn set_meshes(&mut self, meshes: ChangedIterator<'_, Mesh>);

    /// Updates an animated mesh at the given index
    fn set_animated_meshes(&mut self, meshes: ChangedIterator<'_, AnimatedMesh>);

    /// Sets an instance with a 4x4 transformation matrix in column-major format
    fn set_instances(&mut self, instances: ChangedIterator<'_, Instance>);

    /// Updates materials
    fn set_materials(&mut self, materials: ChangedIterator<'_, DeviceMaterial>);

    /// Updates textures
    fn set_textures(&mut self, textures: ChangedIterator<'_, Texture>);

    /// Synchronizes scene after updating meshes, instances, materials and lights
    /// This is an expensive step as it can involve operations such as acceleration structure rebuilds
    fn synchronize(&mut self);

    /// Renders an image to the window surface
    fn render(&mut self, camera: &Camera, mode: RenderMode);

    /// Resizes framebuffer
<<<<<<< HEAD
    fn resize<T: HasRawWindowHandle>(&mut self, window: &T, width: usize, height: usize);

=======
    fn resize<T: HasRawWindowHandle>(&mut self, window: &T,
                                     window_size: (usize, usize),
                                     render_size: (usize, usize));
>>>>>>> 76f90dd7
    /// Updates point lights, only lights with their 'changed' flag set to true have changed
    fn set_point_lights(&mut self, lights: ChangedIterator<'_, PointLight>);

    /// Updates spot lights, only lights with their 'changed' flag set to true have changed
    fn set_spot_lights(&mut self, lights: ChangedIterator<'_, SpotLight>);

    /// Updates area lights, only lights with their 'changed' flag set to true have changed
    fn set_area_lights(&mut self, lights: ChangedIterator<'_, AreaLight>);

    /// Updates directional lights, only lights with their 'changed' flag set to true have changed
    fn set_directional_lights(&mut self, lights: ChangedIterator<'_, DirectionalLight>);

    // Sets the scene skybox
    fn set_skybox(&mut self, skybox: Texture);

    // Sets skins
    fn set_skins(&mut self, skins: ChangedIterator<'_, Skin>);

    fn get_settings(&self) -> Vec<Setting>;

    fn set_setting(&mut self, setting: Setting);
}<|MERGE_RESOLUTION|>--- conflicted
+++ resolved
@@ -140,14 +140,9 @@
     fn render(&mut self, camera: &Camera, mode: RenderMode);
 
     /// Resizes framebuffer
-<<<<<<< HEAD
-    fn resize<T: HasRawWindowHandle>(&mut self, window: &T, width: usize, height: usize);
-
-=======
     fn resize<T: HasRawWindowHandle>(&mut self, window: &T,
                                      window_size: (usize, usize),
                                      render_size: (usize, usize));
->>>>>>> 76f90dd7
     /// Updates point lights, only lights with their 'changed' flag set to true have changed
     fn set_point_lights(&mut self, lights: ChangedIterator<'_, PointLight>);
 
