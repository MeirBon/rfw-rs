use crate::{
    graph::{AnimationDescriptor, NodeDescriptor, SceneDescriptor, SkinDescriptor},
    AnimatedMesh, Flip, Material, MaterialList, Mesh, ObjectLoader, ObjectRef, SceneError,
    TextureDescriptor, TextureFormat,
};
use glam::*;
use std::{
    collections::HashMap,
    path::{Path, PathBuf},
};

use crate::graph::animation::{Channel, Method, Target};
use crate::graph::Node;
use crate::utils::TrackedStorage;
use crate::{material::Texture, LoadResult, TextureSource};
use gltf::animation::util::{MorphTargetWeights, ReadOutputs, Rotations};
use gltf::json::animation::{Interpolation, Property};
use gltf::mesh::util::{ReadIndices, ReadJoints, ReadTexCoords, ReadWeights};
use gltf::scene::Transform;

#[derive(Debug, Copy, Clone)]
pub struct GltfLoader {}

impl std::fmt::Display for GltfLoader {
    fn fmt(&self, f: &mut std::fmt::Formatter<'_>) -> std::fmt::Result {
        write!(f, "gltf-loader")
    }
}

impl Default for GltfLoader {
    fn default() -> Self {
        Self {}
    }
}

#[derive(Debug, Clone)]
enum LoadedMesh {
    Static(Mesh),
    Animated(AnimatedMesh),
}

impl ObjectLoader for GltfLoader {
    fn load(
        &self,
        path: PathBuf,
        mat_manager: &mut MaterialList,
        mesh_storage: &mut TrackedStorage<Mesh>,
        animated_mesh_storage: &mut TrackedStorage<AnimatedMesh>,
    ) -> Result<LoadResult, SceneError> {
        let file = std::fs::File::open(&path).map_err(|_| SceneError::LoadError(path.clone()))?;
        let gltf =
            gltf::Gltf::from_reader(&file).map_err(|_| SceneError::LoadError(path.clone()))?;
        let document = &gltf;

        let base_path = path.parent().expect("gltf base path");
        let gltf_buffers = GltfBuffers::load_from_gltf(&base_path, &gltf)?;

        let mut mat_mapping = HashMap::new();

<<<<<<< HEAD
        {
            let mut mat_manager = mat_manager.write().unwrap();
            let parent_folder = match path.parent() {
                Some(parent) => parent.to_path_buf(),
                None => PathBuf::from(""),
            };

            let load_texture = |source: gltf::image::Source| match source {
                gltf::image::Source::View { view, .. } => {
                    let texture_bytes =
                        gltf_buffers.view(&gltf, &view).expect("glTF texture bytes");
                    let texture = load_texture_from_memory(texture_bytes);
                    Some(TextureSource::Loaded(texture))
                }
                gltf::image::Source::Uri { uri, .. } => Some(TextureSource::Filesystem(
                    parent_folder.join(uri),
                    Flip::None,
                )),
            };

            document.materials().enumerate().for_each(|(i, m)| {
                let mut material = Material::default();
                material.name = m.name().unwrap_or("").to_string();
                let pbr = m.pbr_metallic_roughness();
                material.roughness = pbr.roughness_factor();
                material.color = pbr.base_color_factor();
                material.metallic = pbr.metallic_factor();

                let mut textures = TextureDescriptor::default();
                if let Some(tex) = pbr.base_color_texture() {
                    if let Some(tex) = load_texture(tex.texture().source().source()) {
                        textures = textures.with_albedo(tex);
                    }
                }
                if let Some(tex) = m.normal_texture() {
                    if let Some(tex) = load_texture(tex.texture().source().source()) {
                        textures = textures.with_normal(tex);
                    }
                }
                // TODO: Make sure this works correctly in renderers & modify other loaders to use similar kind of system
                // The metalness values are sampled from the B channel.
                // The roughness values are sampled from the G channel.
                if let Some(tex) = pbr.metallic_roughness_texture() {
                    if let Some(tex) = load_texture(tex.texture().source().source()) {
                        textures = textures.with_metallic_roughness(tex);
                    }
                }
                if let Some(tex) = m.emissive_texture() {
                    if let Some(tex) = load_texture(tex.texture().source().source()) {
                        textures = textures.with_emissive(tex);
                    }
                }

                let index = mat_manager.add_with_maps(
                    Vec4::from(pbr.base_color_factor()).truncate().into(),
                    pbr.roughness_factor(),
                    Vec4::from(pbr.base_color_factor()).truncate().into(),
                    0.0,
                    textures,
                );

                mat_mapping.insert(m.index().unwrap_or(i), index);
            });
        }
=======
        let parent_folder = match path.parent() {
            Some(parent) => parent.to_path_buf(),
            None => PathBuf::from(""),
        };

        let load_texture = |source: gltf::image::Source| match source {
            gltf::image::Source::View { view, .. } => {
                let texture_bytes =
                    gltf_buffers.view(&gltf, &view).expect("glTF texture bytes");
                let texture = load_texture_from_memory(texture_bytes);
                Some(TextureSource::Loaded(texture))
            }
            gltf::image::Source::Uri { uri, .. } => Some(TextureSource::Filesystem(
                parent_folder.join(uri),
                Flip::None,
            )),
        };

        document.materials().enumerate().for_each(|(i, m)| {
            let mut material = Material::default();
            material.name = m.name().unwrap_or("").to_string();
            let pbr = m.pbr_metallic_roughness();
            material.roughness = pbr.roughness_factor();
            material.color = pbr.base_color_factor();
            material.metallic = pbr.metallic_factor();
            let index = mat_manager.add_with_maps(
                Vec4::from(pbr.base_color_factor()).truncate().into(),
                pbr.roughness_factor(),
                Vec4::from(pbr.base_color_factor()).truncate().into(),
                0.0,
                match pbr.base_color_texture() {
                    Some(tex) => load_texture(tex.texture().source().source()),
                    None => None,
                },
                match m.normal_texture() {
                    Some(tex) => load_texture(tex.texture().source().source()),
                    None => None,
                },
                // TODO: Make sure this works correctly in renderers & modify other loaders to use similar kind of system
                // The metalness values are sampled from the B channel.
                // The roughness values are sampled from the G channel.
                match pbr.metallic_roughness_texture() {
                    Some(tex) => load_texture(tex.texture().source().source()),
                    None => None,
                },
                match m.emissive_texture() {
                    Some(tex) => load_texture(tex.texture().source().source()),
                    None => None,
                },
                None, //sheen_map
            );

            mat_mapping.insert(m.index().unwrap_or(i), index);
        });
>>>>>>> 76f90dd7

        let meshes: Vec<LoadedMesh> = document
            .meshes()
            .map(|mesh| {
                let mut tmp_indices = Vec::new();

                let mut vertices: Vec<Vec3A> = Vec::new();
                let mut normals: Vec<Vec3A> = Vec::new();
                let mut indices: Vec<[u32; 3]> = Vec::new();
                let mut joints: Vec<Vec<[u16; 4]>> = Vec::new();
                let mut weights: Vec<Vec<Vec4>> = Vec::new();
                let mut material_ids: Vec<u32> = Vec::new();
                let mut tex_coords: Vec<Vec2> = Vec::new();

                mesh.primitives().for_each(|prim| {
                    let reader = prim.reader(|buffer| gltf_buffers.buffer(&gltf, &buffer));
                    if let Some(iter) = reader.read_positions() {
                        for pos in iter {
                            vertices.push(Vec3A::from(pos));
                        }
                    }

                    if let Some(iter) = reader.read_normals() {
                        for n in iter {
                            normals.push(Vec3A::from(n));
                        }
                    }

                    if let Some(iter) = reader.read_tex_coords(0) {
                        // TODO: Check whether we need to scale non-float types
                        match iter {
                            ReadTexCoords::U8(iter) => {
                                for uv in iter {
                                    tex_coords.push(Vec2::new(uv[0] as f32 / u8::MAX as f32, uv[1] as f32 / u8::MAX as f32));
                                }
                            }
                            ReadTexCoords::U16(iter) => {
                                for uv in iter {
                                    tex_coords.push(Vec2::new(uv[0] as f32 / u16::MAX as f32, uv[1] as f32 / u16::MAX as f32));
                                }
                            }
                            ReadTexCoords::F32(iter) => {
                                for uv in iter {
                                    tex_coords.push(Vec2::from(uv));
                                }
                            }
                        }
                    }

                    let mut set = 0;
                    loop {
                        let mut stop = true;

                        if let Some(iter) = reader.read_weights(set) {
                            stop = false;
                            weights.push(Vec::new());
                            match iter {
                                ReadWeights::U8(iter) => {
                                    for w in iter {
                                        weights[set as usize].push(Vec4::new(
                                            w[0] as f32,
                                            w[1] as f32,
                                            w[2] as f32,
                                            w[3] as f32,
                                        ));
                                    }
                                }
                                ReadWeights::U16(iter) => {
                                    for w in iter {
                                        weights[set as usize].push(Vec4::new(
                                            w[0] as f32,
                                            w[1] as f32,
                                            w[2] as f32,
                                            w[3] as f32,
                                        ));
                                    }
                                }
                                ReadWeights::F32(iter) => {
                                    for w in iter {
                                        weights[set as usize].push(Vec4::from(w));
                                    }
                                }
                            }
                        }

                        if let Some(iter) = reader.read_joints(set) {
                            stop = false;
                            joints.push(Vec::new());
                            match iter {
                                ReadJoints::U8(iter) => {
                                    for j in iter {
                                        joints[set as usize].push([
                                            j[0] as u16,
                                            j[1] as u16,
                                            j[2] as u16,
                                            j[3] as u16,
                                        ]);
                                    }
                                }
                                ReadJoints::U16(iter) => {
                                    for j in iter {
                                        joints[set as usize].push(j);
                                    }
                                }
                            }
                        }

                        if stop {
                            break;
                        }

                        set += 1;
                    }

                    tmp_indices.clear();
                    if let Some(iter) = reader.read_indices() {
                        match iter {
                            ReadIndices::U8(iter) => {
                                for idx in iter {
                                    let idx = idx as u32;
                                    tmp_indices.push(idx as u32);
                                }
                            }
                            ReadIndices::U16(iter) => {
                                for idx in iter {
                                    let idx = idx as u32;
                                    tmp_indices.push(idx as u32);
                                }
                            }
                            ReadIndices::U32(iter) => {
                                for idx in iter {
                                    let idx = idx;
                                    tmp_indices.push(idx);
                                }
                            }
                        }
                    }

                    match prim.mode() {
                        gltf::mesh::Mode::Points => unimplemented!(),
                        gltf::mesh::Mode::Lines => unimplemented!(),
                        gltf::mesh::Mode::LineLoop => unimplemented!(),
                        gltf::mesh::Mode::LineStrip => unimplemented!(),
                        gltf::mesh::Mode::Triangles => {
                            // Nothing to do
                        }
                        gltf::mesh::Mode::TriangleStrip => {
                            let strip = tmp_indices.clone();
                            tmp_indices.clear();
                            for p in 2..strip.len() {
                                tmp_indices.push(strip[p - 2]);
                                tmp_indices.push(strip[p - 1]);
                                tmp_indices.push(strip[p]);
                            }
                        }
                        gltf::mesh::Mode::TriangleFan => {
                            let fan = tmp_indices.clone();
                            tmp_indices.clear();
                            for p in 2..fan.len() {
                                tmp_indices.push(fan[0]);
                                tmp_indices.push(fan[p - 1]);
                                tmp_indices.push(fan[p]);
                            }
                        }
                    }

                    let mat_id = *mat_mapping
                        .get(&prim.material().index().unwrap_or(0))
                        .unwrap_or(&0) as u32;

                    let iter = tmp_indices.chunks(3);
                    let length = iter.len();
                    for ids in iter {
                        indices.push([
                            ids[0],
                            ids[1.min(ids.len() - 1)],
                            ids[2.min(ids.len() - 1)],
                        ]);
                    }

                    material_ids.resize(material_ids.len() + length, mat_id);
                });

                if !joints.is_empty() || !weights.is_empty() {
                    LoadedMesh::Animated(AnimatedMesh::new_indexed(
                        indices,
                        vertices,
                        normals,
                        joints,
                        weights,
                        tex_coords,
                        material_ids,
                        if let Some(name) = mesh.name() {
                            Some(String::from(name))
                        } else {
                            None
                        },
                    ))
                } else {
                    LoadedMesh::Static(Mesh::new_indexed(
                        indices,
                        vertices,
                        normals,
                        tex_coords,
                        material_ids,
                        if let Some(name) = mesh.name() {
                            Some(String::from(name))
                        } else {
                            None
                        },
                    ))
                }
            })
            .collect();

        let meshes: Vec<ObjectRef> = meshes
            .into_iter()
            .map(|m| match m {
                LoadedMesh::Static(m) => {
                    let mesh_id = mesh_storage.push(m);
                    ObjectRef::Static(mesh_id as u32)
                }
                LoadedMesh::Animated(m) => {
                    let mesh_id = animated_mesh_storage.push(m);
                    ObjectRef::Animated(mesh_id as u32)
                }
            })
            .collect();

        let mut animations: Vec<AnimationDescriptor> = Vec::new();
        for anim in document.animations() {
            let channels: Vec<(u32, Channel)> = anim
                .channels()
                .map(|c| {
                    let mut channel = Channel::default();
                    let reader = c.reader(|buffer| gltf_buffers.buffer(&gltf, &buffer));

                    channel.sampler = match c.sampler().interpolation() {
                        Interpolation::Linear => Method::Linear,
                        Interpolation::Step => Method::Step,
                        Interpolation::CubicSpline => Method::Spline,
                    };

                    let target = c.target();
                    let target_node_id = target.node().index();

                    channel.targets.push(match target.property() {
                        Property::Translation => Target::Translation,
                        Property::Rotation => Target::Rotation,
                        Property::Scale => Target::Scale,
                        Property::MorphTargetWeights => Target::MorphWeights,
                    });

                    if let Some(inputs) = reader.read_inputs() {
                        inputs.for_each(|input| {
                            channel.key_frames.push(input);
                        });
                    }

                    if let Some(outputs) = reader.read_outputs() {
                        match outputs {
                            ReadOutputs::Translations(t) => {
                                t.for_each(|t| {
                                    channel.vec3s.push(Vec3A::from(t));
                                });
                            }
                            ReadOutputs::Rotations(r) => match r {
                                Rotations::I8(r) => {
                                    r.for_each(|r| {
                                        let r = [
                                            r[0] as f32 / (std::i8::MAX) as f32,
                                            r[1] as f32 / (std::i8::MAX) as f32,
                                            r[2] as f32 / (std::i8::MAX) as f32,
                                            r[3] as f32 / (std::i8::MAX) as f32,
                                        ];
                                        channel
                                            .rotations
                                            .push(Quat::from_xyzw(r[0], r[1], r[2], r[3]));
                                    });
                                }
                                Rotations::U8(r) => {
                                    r.for_each(|r| {
                                        let r = [
                                            r[0] as f32 / (std::u8::MAX) as f32,
                                            r[1] as f32 / (std::u8::MAX) as f32,
                                            r[2] as f32 / (std::u8::MAX) as f32,
                                            r[3] as f32 / (std::u8::MAX) as f32,
                                        ];
                                        channel
                                            .rotations
                                            .push(Quat::from_xyzw(r[0], r[1], r[2], r[3]));
                                    });
                                }
                                Rotations::I16(r) => {
                                    r.for_each(|r| {
                                        let r = [
                                            r[0] as f32 / (std::i16::MAX) as f32,
                                            r[1] as f32 / (std::i16::MAX) as f32,
                                            r[2] as f32 / (std::i16::MAX) as f32,
                                            r[3] as f32 / (std::i16::MAX) as f32,
                                        ];
                                        channel
                                            .rotations
                                            .push(Quat::from_xyzw(r[0], r[1], r[2], r[3]));
                                    });
                                }
                                Rotations::U16(r) => {
                                    r.for_each(|r| {
                                        let r = [
                                            r[0] as f32 / (std::u16::MAX) as f32,
                                            r[1] as f32 / (std::u16::MAX) as f32,
                                            r[2] as f32 / (std::u16::MAX) as f32,
                                            r[3] as f32 / (std::u16::MAX) as f32,
                                        ];
                                        channel
                                            .rotations
                                            .push(Quat::from_xyzw(r[0], r[1], r[2], r[3]));
                                    });
                                }
                                Rotations::F32(r) => {
                                    r.for_each(|r| {
                                        channel
                                            .rotations
                                            .push(Quat::from_xyzw(r[0], r[1], r[2], r[3]));
                                    });
                                }
                            },
                            ReadOutputs::Scales(s) => {
                                s.for_each(|s| {
                                    channel.vec3s.push(Vec3A::from(s));
                                });
                            }
                            ReadOutputs::MorphTargetWeights(m) => match m {
                                MorphTargetWeights::I8(m) => {
                                    m.for_each(|m| {
                                        let m = m as f32 / std::i8::MAX as f32;
                                        channel.weights.push(m);
                                    });
                                }
                                MorphTargetWeights::U8(m) => {
                                    m.for_each(|m| {
                                        let m = m as f32 / std::u8::MAX as f32;
                                        channel.weights.push(m);
                                    });
                                }
                                MorphTargetWeights::I16(m) => {
                                    m.for_each(|m| {
                                        let m = m as f32 / std::i16::MAX as f32;
                                        channel.weights.push(m);
                                    });
                                }
                                MorphTargetWeights::U16(m) => {
                                    m.for_each(|m| {
                                        let m = m as f32 / std::u16::MAX as f32;
                                        channel.weights.push(m);
                                    });
                                }
                                MorphTargetWeights::F32(m) => {
                                    m.for_each(|m| {
                                        channel.weights.push(m);
                                    });
                                }
                            },
                        }
                    }

                    channel.duration = *channel.key_frames.last().unwrap();

                    (target_node_id as u32, channel)
                })
                .collect();

            animations.push(AnimationDescriptor {
                name: anim.name().unwrap_or("").to_string(),
                // TODO
                //affected_roots: nodes.root_nodes(),
                channels,
            });
        }

        let mut node_descriptors = vec![];

        for scene in document.scenes().into_iter() {
            // Iterate over root nodes.
            for node in scene.nodes() {
                node_descriptors.push(load_node(&gltf, &gltf_buffers, &meshes, &node));
            }
        }

        Ok(LoadResult::Scene(SceneDescriptor {
            nodes: node_descriptors,
            animations,
        }))
    }
}

fn load_node(
    gltf: &gltf::Gltf,
    gltf_buffers: &GltfBuffers,
    meshes: &Vec<ObjectRef>,
    node: &gltf::Node,
) -> NodeDescriptor {
    let mut new_node = Node::default();
    let (scale, rotation, translation): (Vec3A, Quat, Vec3A) = match node.transform() {
        Transform::Matrix { matrix } => {
            let (scale, rotation, translation) =
                Mat4::from_cols_array_2d(&matrix).to_scale_rotation_translation();

            (scale.into(), rotation, translation.into())
        }
        Transform::Decomposed {
            translation,
            rotation,
            scale,
        } => {
            let scale = Vec3A::from(scale);
            let rotation = Quat::from_xyzw(rotation[0], rotation[1], rotation[2], rotation[3]);
            let translation = Vec3A::from(translation);

            (scale, rotation, translation)
        }
    };

    let mut node_meshes = vec![];
    if let Some(mesh) = node.mesh() {
        node_meshes.push(meshes[mesh.index()]);
    }

    let maybe_skin = node.skin().map(|s| {
        let name = s.name().map(|n| n.into()).unwrap_or(String::new());
        let joint_nodes = s
            .joints()
            .map(|joint_node| joint_node.index() as u32)
            .collect();

        let mut inverse_bind_matrices = vec![];
        let reader = s.reader(|buffer| gltf_buffers.buffer(&gltf, &buffer));
        if let Some(ibm) = reader.read_inverse_bind_matrices() {
            ibm.for_each(|m| {
                inverse_bind_matrices.push(Mat4::from_cols_array_2d(&m));
            });
        }

        SkinDescriptor {
            name,
            inverse_bind_matrices,
            joint_nodes,
        }
    });

    let mut child_nodes = vec![];
    if node.children().len() > 0 {
        child_nodes.reserve(node.children().len());
        for child in node.children() {
            child_nodes.push(load_node(gltf, gltf_buffers, meshes, &child));
        }
    }

    if let Some(name) = node.name() {
        new_node.name = String::from(name);
    }

    // TODO: Implement camera as well
    // node.camera().unwrap();

    NodeDescriptor {
        name: node.name().map(|n| n.into()).unwrap_or("".into()),
        child_nodes,

        translation,
        rotation,
        scale,

        meshes: node_meshes,
        skin: maybe_skin,
        weights: node.weights().map(|w| w.to_vec()).unwrap_or(vec![]),

        id: node.index() as u32,
    }
}

fn load_texture_from_memory(texture_bytes: &[u8]) -> Texture {
    use image::DynamicImage::*;
    use image::GenericImageView;

    let image = image::load_from_memory(texture_bytes).unwrap();
    let width = image.width();
    let height = image.height();
    let (format, bytes_per_px) = match image {
        ImageLuma8(_) => (TextureFormat::R, 1),
        ImageLumaA8(_) => (TextureFormat::RG, 2),
        ImageRgb8(_) => (TextureFormat::RGB, 3),
        ImageRgba8(_) => (TextureFormat::RGBA, 4),
        ImageBgr8(_) => (TextureFormat::BGR, 3),
        ImageBgra8(_) => (TextureFormat::BGRA, 4),
        ImageLuma16(_) => (TextureFormat::R16, 2),
        ImageLumaA16(_) => (TextureFormat::RG16, 4),
        ImageRgb16(_) => (TextureFormat::RGB16, 6),
        ImageRgba16(_) => (TextureFormat::RGBA16, 8),
    };

    Texture::from_bytes(&image.to_bytes(), width, height, format, bytes_per_px)
}

struct GltfBuffers {
    pub uri_buffers: Vec<Option<Vec<u8>>>,
}

impl GltfBuffers {
    pub fn load_from_gltf(
        base_path: impl AsRef<Path>,
        gltf: &gltf::Document,
    ) -> Result<Self, SceneError> {
        use gltf::buffer::Source;
        use std::io::Read;

        let mut buffers = vec![];
        for (_index, buffer) in gltf.buffers().enumerate() {
            let data = match buffer.source() {
                Source::Uri(uri) => {
                    if uri.starts_with("data:") {
                        unimplemented!();
                    } else {
                        let path = base_path.as_ref().join(uri);
                        let mut file = std::fs::File::open(&path)
                            .map_err(|_| SceneError::LoadError(path.clone()))?;
                        let metadata = file
                            .metadata()
                            .map_err(|_| SceneError::LoadError(path.clone()))?;
                        let mut data: Vec<u8> = Vec::with_capacity(metadata.len() as usize);
                        file.read_to_end(&mut data)
                            .map_err(|_| SceneError::LoadError(path.clone()))?;

                        assert!(data.len() >= buffer.length());

                        Some(data)
                    }
                }
                Source::Bin => None,
            };

            buffers.push(data);
        }
        Ok(GltfBuffers {
            uri_buffers: buffers,
        })
    }

    /// Obtain the contents of a loaded buffer.
    pub fn buffer<'a>(
        &'a self,
        gltf: &'a gltf::Gltf,
        buffer: &gltf::Buffer<'_>,
    ) -> Option<&'a [u8]> {
        use gltf::buffer::Source;

        match buffer.source() {
            Source::Uri(_) => self
                .uri_buffers
                .get(buffer.index())
                .map(Option::as_ref)
                .flatten()
                .map(Vec::as_slice),
            Source::Bin => gltf.blob.as_ref().map(Vec::as_slice),
        }
    }

    /// Obtain the contents of a loaded buffer view.
    #[allow(unused)]
    pub fn view<'a>(
        &'a self,
        gltf: &'a gltf::Gltf,
        view: &gltf::buffer::View<'_>,
    ) -> Option<&'a [u8]> {
        self.buffer(gltf, &view.buffer()).map(|data| {
            let begin = view.offset();
            let end = begin + view.length();
            &data[begin..end]
        })
    }
}<|MERGE_RESOLUTION|>--- conflicted
+++ resolved
@@ -57,72 +57,6 @@
 
         let mut mat_mapping = HashMap::new();
 
-<<<<<<< HEAD
-        {
-            let mut mat_manager = mat_manager.write().unwrap();
-            let parent_folder = match path.parent() {
-                Some(parent) => parent.to_path_buf(),
-                None => PathBuf::from(""),
-            };
-
-            let load_texture = |source: gltf::image::Source| match source {
-                gltf::image::Source::View { view, .. } => {
-                    let texture_bytes =
-                        gltf_buffers.view(&gltf, &view).expect("glTF texture bytes");
-                    let texture = load_texture_from_memory(texture_bytes);
-                    Some(TextureSource::Loaded(texture))
-                }
-                gltf::image::Source::Uri { uri, .. } => Some(TextureSource::Filesystem(
-                    parent_folder.join(uri),
-                    Flip::None,
-                )),
-            };
-
-            document.materials().enumerate().for_each(|(i, m)| {
-                let mut material = Material::default();
-                material.name = m.name().unwrap_or("").to_string();
-                let pbr = m.pbr_metallic_roughness();
-                material.roughness = pbr.roughness_factor();
-                material.color = pbr.base_color_factor();
-                material.metallic = pbr.metallic_factor();
-
-                let mut textures = TextureDescriptor::default();
-                if let Some(tex) = pbr.base_color_texture() {
-                    if let Some(tex) = load_texture(tex.texture().source().source()) {
-                        textures = textures.with_albedo(tex);
-                    }
-                }
-                if let Some(tex) = m.normal_texture() {
-                    if let Some(tex) = load_texture(tex.texture().source().source()) {
-                        textures = textures.with_normal(tex);
-                    }
-                }
-                // TODO: Make sure this works correctly in renderers & modify other loaders to use similar kind of system
-                // The metalness values are sampled from the B channel.
-                // The roughness values are sampled from the G channel.
-                if let Some(tex) = pbr.metallic_roughness_texture() {
-                    if let Some(tex) = load_texture(tex.texture().source().source()) {
-                        textures = textures.with_metallic_roughness(tex);
-                    }
-                }
-                if let Some(tex) = m.emissive_texture() {
-                    if let Some(tex) = load_texture(tex.texture().source().source()) {
-                        textures = textures.with_emissive(tex);
-                    }
-                }
-
-                let index = mat_manager.add_with_maps(
-                    Vec4::from(pbr.base_color_factor()).truncate().into(),
-                    pbr.roughness_factor(),
-                    Vec4::from(pbr.base_color_factor()).truncate().into(),
-                    0.0,
-                    textures,
-                );
-
-                mat_mapping.insert(m.index().unwrap_or(i), index);
-            });
-        }
-=======
         let parent_folder = match path.parent() {
             Some(parent) => parent.to_path_buf(),
             None => PathBuf::from(""),
@@ -130,8 +64,7 @@
 
         let load_texture = |source: gltf::image::Source| match source {
             gltf::image::Source::View { view, .. } => {
-                let texture_bytes =
-                    gltf_buffers.view(&gltf, &view).expect("glTF texture bytes");
+                let texture_bytes = gltf_buffers.view(&gltf, &view).expect("glTF texture bytes");
                 let texture = load_texture_from_memory(texture_bytes);
                 Some(TextureSource::Loaded(texture))
             }
@@ -148,36 +81,42 @@
             material.roughness = pbr.roughness_factor();
             material.color = pbr.base_color_factor();
             material.metallic = pbr.metallic_factor();
+
+            let mut textures = TextureDescriptor::default();
+            if let Some(tex) = pbr.base_color_texture() {
+                if let Some(tex) = load_texture(tex.texture().source().source()) {
+                    textures = textures.with_albedo(tex);
+                }
+            }
+            if let Some(tex) = m.normal_texture() {
+                if let Some(tex) = load_texture(tex.texture().source().source()) {
+                    textures = textures.with_normal(tex);
+                }
+            }
+            // TODO: Make sure this works correctly in renderers & modify other loaders to use similar kind of system
+            // The metalness values are sampled from the B channel.
+            // The roughness values are sampled from the G channel.
+            if let Some(tex) = pbr.metallic_roughness_texture() {
+                if let Some(tex) = load_texture(tex.texture().source().source()) {
+                    textures = textures.with_metallic_roughness(tex);
+                }
+            }
+            if let Some(tex) = m.emissive_texture() {
+                if let Some(tex) = load_texture(tex.texture().source().source()) {
+                    textures = textures.with_emissive(tex);
+                }
+            }
+
             let index = mat_manager.add_with_maps(
                 Vec4::from(pbr.base_color_factor()).truncate().into(),
                 pbr.roughness_factor(),
                 Vec4::from(pbr.base_color_factor()).truncate().into(),
                 0.0,
-                match pbr.base_color_texture() {
-                    Some(tex) => load_texture(tex.texture().source().source()),
-                    None => None,
-                },
-                match m.normal_texture() {
-                    Some(tex) => load_texture(tex.texture().source().source()),
-                    None => None,
-                },
-                // TODO: Make sure this works correctly in renderers & modify other loaders to use similar kind of system
-                // The metalness values are sampled from the B channel.
-                // The roughness values are sampled from the G channel.
-                match pbr.metallic_roughness_texture() {
-                    Some(tex) => load_texture(tex.texture().source().source()),
-                    None => None,
-                },
-                match m.emissive_texture() {
-                    Some(tex) => load_texture(tex.texture().source().source()),
-                    None => None,
-                },
-                None, //sheen_map
+                textures,
             );
 
             mat_mapping.insert(m.index().unwrap_or(i), index);
         });
->>>>>>> 76f90dd7
 
         let meshes: Vec<LoadedMesh> = document
             .meshes()
@@ -211,12 +150,18 @@
                         match iter {
                             ReadTexCoords::U8(iter) => {
                                 for uv in iter {
-                                    tex_coords.push(Vec2::new(uv[0] as f32 / u8::MAX as f32, uv[1] as f32 / u8::MAX as f32));
+                                    tex_coords.push(Vec2::new(
+                                        uv[0] as f32 / u8::MAX as f32,
+                                        uv[1] as f32 / u8::MAX as f32,
+                                    ));
                                 }
                             }
                             ReadTexCoords::U16(iter) => {
                                 for uv in iter {
-                                    tex_coords.push(Vec2::new(uv[0] as f32 / u16::MAX as f32, uv[1] as f32 / u16::MAX as f32));
+                                    tex_coords.push(Vec2::new(
+                                        uv[0] as f32 / u16::MAX as f32,
+                                        uv[1] as f32 / u16::MAX as f32,
+                                    ));
                                 }
                             }
                             ReadTexCoords::F32(iter) => {
