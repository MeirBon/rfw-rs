use glam::*;
use std::path::PathBuf;

use crate::material::*;
use crate::utils::*;
use crate::SceneError;
use crate::{AnimatedMesh, LoadResult, Mesh, ObjectLoader, ObjectRef};

enum ObjFlags {
    HasNormals = 1,
    HasUvs = 2,
}

impl Into<u8> for ObjFlags {
    fn into(self) -> u8 {
        self as u8
    }
}

#[derive(Debug, Copy, Clone)]
pub struct ObjLoader {}

impl std::fmt::Display for ObjLoader {
    fn fmt(&self, f: &mut std::fmt::Formatter<'_>) -> std::fmt::Result {
        write!(f, "obj-loader")
    }
}

impl Default for ObjLoader {
    fn default() -> Self {
        Self {}
    }
}

impl ObjectLoader for ObjLoader {
    fn load(
        &self,
        path: PathBuf,
        mat_manager: &mut MaterialList,
        mesh_storage: &mut TrackedStorage<Mesh>,
        _animated_mesh_storage: &mut TrackedStorage<AnimatedMesh>,
    ) -> Result<LoadResult, SceneError> {
        let object = tobj::load_obj(&path);
        if let Err(_) = object {
            return Err(SceneError::LoadError(path.to_path_buf()));
        }
        let (models, materials) = object.unwrap();
        let mut material_indices = vec![0; materials.len()];

        for (i, material) in materials.iter().enumerate() {
            let mut color = Vec3::from(material.diffuse);
            let specular = Vec3::from(material.specular);

            let roughness = (1.0 - material.shininess.log10() / 1000.0)
                .max(0.0)
                .min(1.0);
            let opacity = 1.0 - material.dissolve;
            let eta = material.optical_density;

            let parent = if let Some(p) = path.parent() {
                p.to_path_buf()
            } else {
                PathBuf::new()
            };

            let d_path = if material.diffuse_texture == "" {
                None
            } else {
                Some(parent.join(material.diffuse_texture.as_str()).to_path_buf())
            };
            let mut n_path = if material.normal_texture == "" {
                None
            } else {
                Some(parent.join(material.normal_texture.as_str()).to_path_buf())
            };

            let mut roughness_map: Option<PathBuf> = None;
            let mut metallic_map: Option<PathBuf> = None;
            let mut emissive_map: Option<PathBuf> = None;
            let mut sheen_map: Option<PathBuf> = None;

            // TODO: Alpha and specular maps
            material.unknown_param.iter().for_each(|(name, value)| {
                let key = name.to_lowercase();
                match key.as_str() {
                    "ke" => {
                        // Emissive
                        let values = value.split_ascii_whitespace();
                        let mut f_values = [0.0 as f32; 3];
                        let mut i = 0;

                        for value in values {
                            assert!(i <= 2);
                            let value: f32 = value.parse().unwrap_or(0.0);
                            f_values[i] = value;
                            i += 1;
                        }

                        let mut value: Vec3A = Vec3A::from(f_values);
                        if !value.cmpeq(Vec3A::zero()).all() && value.cmple(Vec3A::one()).all()
                        {
                            value = value * Vec3A::splat(10.0);
                        }

                        color = value.max(color.into()).into();
                    }
                    "map_pr" => {
                        roughness_map = Some(parent.join(value.as_str()).to_path_buf());
                    }
                    "map_ke" => {
                        emissive_map = Some(parent.join(value.as_str()).to_path_buf());
                    }
                    "ps" | "map_ps" => {
                        sheen_map = Some(parent.join(value.as_str()).to_path_buf());
                    }
<<<<<<< HEAD
                    _ => None,
                };

                let mut textures = TextureDescriptor::default();
                if let Some(path) = d_path {
                    textures = textures.with_albedo(TextureSource::Filesystem(path, Flip::FlipV));
                }
                if let Some(path) = n_path {
                    textures = textures.with_normal(TextureSource::Filesystem(path, Flip::FlipV));
                }
                textures.metallic_roughness_map = metallic_roughness;
                if let Some(path) = emissive_map {
                    textures = textures.with_emissive(TextureSource::Filesystem(path, Flip::FlipV));
                }
                if let Some(path) = sheen_map {
                    textures = textures.with_sheen(TextureSource::Filesystem(path, Flip::FlipV));
                }

                let mat_index =
                    mat_manager.add_with_maps(color, roughness, specular, opacity, textures);
                mat_manager.get_mut(mat_index, |m| {
                    if let Some(mat) = m {
                        mat.eta = eta;
=======
                    "pm" | "map_pm" => {
                        metallic_map = Some(parent.join(value.as_str()).to_path_buf());
                    }
                    "norm" | "map_ns" | "map_bump" => {
                        n_path = Some(parent.join(value.as_str()).to_path_buf());
>>>>>>> 76f90dd7
                    }
                    _ => {}
                }
            });

            let metallic_roughness = match (roughness_map, metallic_map) {
                (Some(r), Some(m)) => {
                    let r =
                        Texture::load(&r, Flip::FlipV).map_err(|_| SceneError::LoadError(r))?;
                    let m =
                        Texture::load(&m, Flip::FlipV).map_err(|_| SceneError::LoadError(m))?;
                    let (r, m) = if r.width != m.width || r.height != m.height {
                        let width = r.width.max(m.width);
                        let height = r.height.max(m.height);
                        (r.resized(width, height), m.resized(width, height))
                    } else {
                        (r, m)
                    };

                    let combined = Texture::merge(Some(&r), Some(&m), None, None);
                    Some(TextureSource::Loaded(combined))
                }
                (Some(r), None) => {
                    let r =
                        Texture::load(&r, Flip::FlipV).map_err(|_| SceneError::LoadError(r))?;
                    let combined = Texture::merge(Some(&r), None, None, None);
                    Some(TextureSource::Loaded(combined))
                }
                (None, Some(m)) => {
                    let m =
                        Texture::load(&m, Flip::FlipV).map_err(|_| SceneError::LoadError(m))?;
                    let combined = Texture::merge(None, Some(&m), None, None);
                    Some(TextureSource::Loaded(combined))
                }
                _ => None,
            };

            let mat_index = mat_manager.add_with_maps(
                color,
                roughness,
                specular,
                opacity,
                if let Some(path) = d_path {
                    Some(TextureSource::Filesystem(path, Flip::FlipV))
                } else {
                    None
                },
                if let Some(path) = n_path {
                    Some(TextureSource::Filesystem(path, Flip::FlipV))
                } else {
                    None
                },
                metallic_roughness,
                if let Some(path) = emissive_map {
                    Some(TextureSource::Filesystem(path, Flip::FlipV))
                } else {
                    None
                },
                if let Some(path) = sheen_map {
                    Some(TextureSource::Filesystem(path, Flip::FlipV))
                } else {
                    None
                },
            );
            mat_manager.get_mut(mat_index, |m| {
                if let Some(mat) = m {
                    mat.eta = eta;
                }
            });

            material_indices[i] = mat_index;
        }

        if material_indices.is_empty() {
            material_indices.push(mat_manager.add(
                Vec3A::new(1.0, 0.0, 0.0),
                1.0,
                Vec3A::zero(),
                1.0,
            ));
        }

        let mut flags = Flags::new();
        let num_vertices: usize = models.iter().map(|m| m.mesh.indices.len()).sum();

        let mut vertices = Vec::with_capacity(num_vertices);
        let mut normals = Vec::with_capacity(num_vertices);
        let mut uvs = Vec::with_capacity(num_vertices);
        let mut material_ids = Vec::with_capacity(num_vertices);

        for m in models.iter() {
            let mesh = &m.mesh;

            let mut i = 0;
            for idx in &mesh.indices {
                let idx = *idx as usize;
                let i0 = 3 * idx;
                let i1 = i0 + 1;
                let i2 = i0 + 2;

                let pos = [mesh.positions[i0], mesh.positions[i1], mesh.positions[i2]];

                let normal = if !mesh.normals.is_empty() {
                    flags.set_flag(ObjFlags::HasNormals);
                    [mesh.normals[i0], mesh.normals[i1], mesh.normals[i2]]
                } else {
                    [0.0; 3]
                };

                let uv = if !mesh.texcoords.is_empty() {
                    flags.set_flag(ObjFlags::HasUvs);
                    [mesh.texcoords[idx * 2], mesh.texcoords[idx * 2 + 1]]
                } else {
                    [0.0; 2]
                };

                vertices.push(pos.into());
                normals.push(normal.into());
                uvs.push(uv.into());

                if i % 3 == 0 {
                    let material_id = if mesh.material_id.is_some() {
                        *material_indices
                            .get(mesh.material_id.unwrap())
                            .unwrap_or(&0)
                    } else {
                        material_indices[0]
                    };

                    material_ids.push(material_id as u32);
                }

                i = i + 1;
            }
        }

        let mesh_id = mesh_storage.allocate();
        mesh_storage[mesh_id] = Mesh::new(
            vertices,
            normals,
            uvs,
            material_ids,
            Some(String::from(path.to_str().unwrap())),
        );
        Ok(LoadResult::Object(ObjectRef::Static(mesh_id as u32)))
    }
}<|MERGE_RESOLUTION|>--- conflicted
+++ resolved
@@ -97,8 +97,7 @@
                         }
 
                         let mut value: Vec3A = Vec3A::from(f_values);
-                        if !value.cmpeq(Vec3A::zero()).all() && value.cmple(Vec3A::one()).all()
-                        {
+                        if !value.cmpeq(Vec3A::zero()).all() && value.cmple(Vec3A::one()).all() {
                             value = value * Vec3A::splat(10.0);
                         }
 
@@ -113,37 +112,11 @@
                     "ps" | "map_ps" => {
                         sheen_map = Some(parent.join(value.as_str()).to_path_buf());
                     }
-<<<<<<< HEAD
-                    _ => None,
-                };
-
-                let mut textures = TextureDescriptor::default();
-                if let Some(path) = d_path {
-                    textures = textures.with_albedo(TextureSource::Filesystem(path, Flip::FlipV));
-                }
-                if let Some(path) = n_path {
-                    textures = textures.with_normal(TextureSource::Filesystem(path, Flip::FlipV));
-                }
-                textures.metallic_roughness_map = metallic_roughness;
-                if let Some(path) = emissive_map {
-                    textures = textures.with_emissive(TextureSource::Filesystem(path, Flip::FlipV));
-                }
-                if let Some(path) = sheen_map {
-                    textures = textures.with_sheen(TextureSource::Filesystem(path, Flip::FlipV));
-                }
-
-                let mat_index =
-                    mat_manager.add_with_maps(color, roughness, specular, opacity, textures);
-                mat_manager.get_mut(mat_index, |m| {
-                    if let Some(mat) = m {
-                        mat.eta = eta;
-=======
                     "pm" | "map_pm" => {
                         metallic_map = Some(parent.join(value.as_str()).to_path_buf());
                     }
                     "norm" | "map_ns" | "map_bump" => {
                         n_path = Some(parent.join(value.as_str()).to_path_buf());
->>>>>>> 76f90dd7
                     }
                     _ => {}
                 }
@@ -151,10 +124,8 @@
 
             let metallic_roughness = match (roughness_map, metallic_map) {
                 (Some(r), Some(m)) => {
-                    let r =
-                        Texture::load(&r, Flip::FlipV).map_err(|_| SceneError::LoadError(r))?;
-                    let m =
-                        Texture::load(&m, Flip::FlipV).map_err(|_| SceneError::LoadError(m))?;
+                    let r = Texture::load(&r, Flip::FlipV).map_err(|_| SceneError::LoadError(r))?;
+                    let m = Texture::load(&m, Flip::FlipV).map_err(|_| SceneError::LoadError(m))?;
                     let (r, m) = if r.width != m.width || r.height != m.height {
                         let width = r.width.max(m.width);
                         let height = r.height.max(m.height);
@@ -167,14 +138,12 @@
                     Some(TextureSource::Loaded(combined))
                 }
                 (Some(r), None) => {
-                    let r =
-                        Texture::load(&r, Flip::FlipV).map_err(|_| SceneError::LoadError(r))?;
+                    let r = Texture::load(&r, Flip::FlipV).map_err(|_| SceneError::LoadError(r))?;
                     let combined = Texture::merge(Some(&r), None, None, None);
                     Some(TextureSource::Loaded(combined))
                 }
                 (None, Some(m)) => {
-                    let m =
-                        Texture::load(&m, Flip::FlipV).map_err(|_| SceneError::LoadError(m))?;
+                    let m = Texture::load(&m, Flip::FlipV).map_err(|_| SceneError::LoadError(m))?;
                     let combined = Texture::merge(None, Some(&m), None, None);
                     Some(TextureSource::Loaded(combined))
                 }
@@ -186,26 +155,28 @@
                 roughness,
                 specular,
                 opacity,
-                if let Some(path) = d_path {
-                    Some(TextureSource::Filesystem(path, Flip::FlipV))
-                } else {
-                    None
-                },
-                if let Some(path) = n_path {
-                    Some(TextureSource::Filesystem(path, Flip::FlipV))
-                } else {
-                    None
-                },
-                metallic_roughness,
-                if let Some(path) = emissive_map {
-                    Some(TextureSource::Filesystem(path, Flip::FlipV))
-                } else {
-                    None
-                },
-                if let Some(path) = sheen_map {
-                    Some(TextureSource::Filesystem(path, Flip::FlipV))
-                } else {
-                    None
+                TextureDescriptor {
+                    albedo: if let Some(path) = d_path {
+                        Some(TextureSource::Filesystem(path, Flip::FlipV))
+                    } else {
+                        None
+                    },
+                    normal: if let Some(path) = n_path {
+                        Some(TextureSource::Filesystem(path, Flip::FlipV))
+                    } else {
+                        None
+                    },
+                    metallic_roughness_map: metallic_roughness,
+                    emissive_map: if let Some(path) = emissive_map {
+                        Some(TextureSource::Filesystem(path, Flip::FlipV))
+                    } else {
+                        None
+                    },
+                    sheen_map: if let Some(path) = sheen_map {
+                        Some(TextureSource::Filesystem(path, Flip::FlipV))
+                    } else {
+                        None
+                    },
                 },
             );
             mat_manager.get_mut(mat_index, |m| {
