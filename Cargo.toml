--- conflicted
+++ resolved
@@ -6,11 +6,6 @@
     "examples/nphysics",
     "backends/wgpu",
 #    "backends/metal",
-<<<<<<< HEAD
-=======
-   "backends/metal-cpp",
-    "backends/vulkan",
->>>>>>> c092971b
     "crates/rfw-backend",
     "crates/rfw-scene",
     "crates/rfw-math",
