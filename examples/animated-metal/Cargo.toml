--- conflicted
+++ resolved
@@ -6,10 +6,7 @@
 
 [features]
 default = []
-<<<<<<< HEAD
-=======
 gfx = ["rfw-backend-gfx"]
->>>>>>> 8d35c610
 vulkan = ["rfw-backend-vulkan"]
 metal = ["rfw-backend-metal"]
 
