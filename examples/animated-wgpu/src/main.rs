#![allow(dead_code)]

use std::collections::HashMap;
use std::error::Error;

use clap::{App, Arg};
pub use winit::event::MouseButton as MouseButtonCode;
pub use winit::event::VirtualKeyCode as KeyCode;
use winit::{
    dpi::LogicalSize,
    event::{ElementState, Event, VirtualKeyCode, WindowEvent},
    event_loop::{ControlFlow, EventLoop},
    window::WindowBuilder,
};

use rfw::scene::Sphere;
use rfw::{
    backend::RenderMode,
    ecs::System,
    math::*,
    prelude::{Averager, Camera, Timer},
    utils, Instance,
};
use rfw_backend_wgpu::{WgpuBackend, WgpuView};
use rfw_font::*;
use winit::window::Fullscreen;

pub struct KeyHandler {
    states: HashMap<VirtualKeyCode, bool>,
}

impl KeyHandler {
    pub fn new() -> KeyHandler {
        Self {
            states: HashMap::new(),
        }
    }

    pub fn insert(&mut self, key: KeyCode, state: ElementState) {
        self.states.insert(
            key,
            match state {
                ElementState::Pressed => true,
                _ => false,
            },
        );
    }

    pub fn pressed(&self, key: KeyCode) -> bool {
        if let Some(state) = self.states.get(&key) {
            return *state;
        }
        false
    }
}

pub struct MouseButtonHandler {
    states: HashMap<MouseButtonCode, bool>,
}

impl Default for MouseButtonHandler {
    fn default() -> Self {
        Self {
            states: Default::default(),
        }
    }
}

impl MouseButtonHandler {
    pub fn new() -> MouseButtonHandler {
        Self::default()
    }

    pub fn insert(&mut self, key: MouseButtonCode, state: ElementState) {
        self.states.insert(key, state == ElementState::Pressed);
    }

    pub fn pressed(&self, key: MouseButtonCode) -> bool {
        if let Some(state) = self.states.get(&key) {
            return *state;
        }
        false
    }
}

struct FpsSystem {
    timer: Timer,
    average: Averager<f32>,
}

impl Default for FpsSystem {
    fn default() -> Self {
        Self {
            timer: Timer::new(),
            average: Averager::with_capacity(250),
        }
    }
}

impl System for FpsSystem {
    fn run(&mut self, resources: &rfw::resources::ResourceList) {
        let elapsed = self.timer.elapsed_in_millis();
        self.timer.reset();
        self.average.add_sample(elapsed);
        let average = self.average.get_average();

        if let Some(mut font) = resources.get_resource_mut::<FontRenderer>() {
            font.draw(
                Section::default()
                    .with_screen_position((0.0, 0.0))
                    .add_text(
                        Text::new(
                            format!("FPS: {:.2}\nFrametime: {:.2} ms", 1000.0 / average, average)
                                .as_str(),
                        )
                        .with_scale(32.0)
                        .with_color([1.0; 4]),
                    ),
            );
        }
    }
}

fn main() -> Result<(), Box<dyn Error>> {
    let matches = App::new("rfw-animated")
        .about("Example with animated meshes for the rfw framework.")
        .arg(
            Arg::with_name("renderer")
                .short("r")
                .long("renderer")
                .takes_value(true)
                .help("Which renderer to use (current options are: gpu-rt, deferred)"),
        )
        .get_matches();

    match matches.value_of("renderer") {
        // Some("gpu-rt") => run_application::<RayTracer>(),
        // Some("gfx") => run_application::<GfxBackend>(),
        _ => run_wgpu_backend(),
    }
}

fn run_wgpu_backend() -> Result<(), Box<dyn Error>> {
    let event_loop = EventLoop::new();
    let window = WindowBuilder::new()
        .with_title("rfw-rs")
        .with_inner_size(LogicalSize::new(1280_f64, 720_f64))
        .build(&event_loop)
        .unwrap();

    let mut width = window.inner_size().width;
    let mut height = window.inner_size().height;

    let mut scale_factor: f32 = window
        .current_monitor()
        .map(|m| 1.0 / m.scale_factor() as f32)
        .unwrap_or(1.0);

    let font = include_bytes!("../../../assets/good-times-rg.ttf");
    let mut renderer: Instance<WgpuBackend> =
        Instance::new(&window, (width, height), Some(scale_factor as f64))
            .unwrap()
            .with_plugin(FontRenderer::from_bytes(&font[0..font.len()]))
            .with_system(FpsSystem::default());

    let mut key_handler = KeyHandler::new();
    let mut mouse_button_handler = MouseButtonHandler::new();

    let mut camera = Camera::new().with_aspect_ratio(width as f32 / height as f32);

    let mut timer = utils::Timer::new();

    let mut resized = false;

    renderer.add_spot_light(
        Vec3::new(0.0, 15.0, 0.0),
        Vec3::new(0.0, -1.0, 0.3),
        Vec3::new(105.0, 100.0, 110.0),
        45.0,
        60.0,
    );

    let material =
        renderer
            .get_scene_mut()
            .materials
            .add(Vec3::new(1.0, 0.0, 0.0), 1.0, Vec3::one(), 0.0);
    let sphere = Sphere::new(Vec3::zero(), 0.2, material as u32);
    let sphere = renderer.get_scene_mut().add_3d_object(sphere);
    let mut handles = {
        let mut handles = Vec::new();
        let mut scene = renderer.get_scene_mut();
        for x in -50..=50 {
            for z in -25..=25 {
                let mut instance = scene.add_3d_instance(sphere).unwrap();
                instance.set_matrix(Mat4::from_translation(Vec3::new(x as f32, 0.3, z as f32)));
                handles.push(instance);
            }
        }
        handles
    };

    let cesium_man = renderer
        .get_scene_mut()
        .load("assets/models/CesiumMan/CesiumMan.gltf")?
        .scene()
        .unwrap();

    let mut cesium_man1 = renderer.get_scene_mut().add_3d_scene(&cesium_man);
    cesium_man1
        .get_transform()
        .set_scale(Vec3::splat(3.0))
        .rotate_y(180.0_f32.to_radians());
    let mut cesium_man2 = renderer.get_scene_mut().add_3d_scene(&cesium_man);
    cesium_man2
        .get_transform()
        .translate(Vec3::new(-3.0, 0.0, 0.0))
        .rotate_y(180.0_f32.to_radians());

    let pica_desc = renderer
        .get_scene_mut()
        .load("assets/models/pica/scene.gltf")?
        .scene()
        .unwrap();
    renderer.get_scene_mut().add_3d_scene(&pica_desc);

    let app_time = utils::Timer::new();

    renderer.set_animations_time(0.0);

    let mut scene_timer = utils::Timer::new();
    let mut scene_id = None;

    renderer.get_settings().setup_imgui(&window);

    let mut fullscreen_timer = 0.0;
    let mut scale_factor_changed = false;
    event_loop.run(move |event, _, control_flow| {
        *control_flow = ControlFlow::Poll;

        renderer.get_settings().update_ui(&window, &event);

        match &event {
            Event::MainEventsCleared => {
                if key_handler.pressed(KeyCode::Escape) {
                    *control_flow = ControlFlow::Exit;
                }

                {
                    let settings = renderer.get_settings();
                    if key_handler.pressed(KeyCode::Key0) {
                        settings.view = WgpuView::Output;
                    }
                    if key_handler.pressed(KeyCode::Key1) {
                        settings.view = WgpuView::Albedo;
                    }
                    if key_handler.pressed(KeyCode::Key2) {
                        settings.view = WgpuView::Normal;
                    }
                    if key_handler.pressed(KeyCode::Key3) {
                        settings.view = WgpuView::WorldPos;
                    }
                    if key_handler.pressed(KeyCode::Key4) {
                        settings.view = WgpuView::Radiance;
                    }
                    if key_handler.pressed(KeyCode::Key5) {
                        settings.view = WgpuView::ScreenSpace;
                    }
                    if key_handler.pressed(KeyCode::Key6) {
                        settings.view = WgpuView::SSAO;
                    }
                    if key_handler.pressed(KeyCode::Key7) {
                        settings.view = WgpuView::FilteredSSAO;
                    }
                }

                if scene_timer.elapsed_in_millis() >= 500.0 && key_handler.pressed(KeyCode::Space) {
                    if let Some(handle) = scene_id.take() {
                        renderer.get_scene_mut().remove_3d_scene(handle);
                        scene_id = None;
                    } else {
                        let mut handle = renderer.get_scene_mut().add_3d_scene(&cesium_man);
                        handle
                            .get_transform()
                            .translate(Vec3::new(-6.0, 0.0, 0.0))
                            .rotate_y(180.0_f32.to_radians());
                        scene_id = Some(handle);
                    }

                    scene_timer.reset();
                }

                let mut view_change = Vec3::new(0.0, 0.0, 0.0);
                let mut pos_change = Vec3::new(0.0, 0.0, 0.0);

                if key_handler.pressed(KeyCode::Up) {
                    view_change += (0.0, 1.0, 0.0).into();
                }
                if key_handler.pressed(KeyCode::Down) {
                    view_change -= (0.0, 1.0, 0.0).into();
                }
                if key_handler.pressed(KeyCode::Left) {
                    view_change -= (1.0, 0.0, 0.0).into();
                }
                if key_handler.pressed(KeyCode::Right) {
                    view_change += (1.0, 0.0, 0.0).into();
                }

                if key_handler.pressed(KeyCode::W) {
                    pos_change += (0.0, 0.0, 1.0).into();
                }
                if key_handler.pressed(KeyCode::S) {
                    pos_change -= (0.0, 0.0, 1.0).into();
                }
                if key_handler.pressed(KeyCode::A) {
                    pos_change -= (1.0, 0.0, 0.0).into();
                }
                if key_handler.pressed(KeyCode::D) {
                    pos_change += (1.0, 0.0, 0.0).into();
                }
                if key_handler.pressed(KeyCode::E) {
                    pos_change += (0.0, 1.0, 0.0).into();
                }
                if key_handler.pressed(KeyCode::Q) {
                    pos_change -= (0.0, 1.0, 0.0).into();
                }

                if fullscreen_timer > 500.0
                    && key_handler.pressed(KeyCode::LControl)
                    && key_handler.pressed(KeyCode::F)
                {
                    if window.fullscreen().is_none() {
                        window
                            .set_fullscreen(Some(Fullscreen::Borderless(window.current_monitor())));
                    } else {
                        window.set_fullscreen(None);
                    }
                    fullscreen_timer = 0.0;
                }

                let elapsed = timer.elapsed_in_millis();
                fullscreen_timer += elapsed;

                let elapsed = if key_handler.pressed(KeyCode::LShift) {
                    elapsed * 2.0
                } else {
                    elapsed
                };

                timer.reset();

                let view_change = view_change * elapsed * 0.001;
                let pos_change = pos_change * elapsed * 0.01;

                if view_change != [0.0; 3].into() {
                    camera.translate_target(view_change);
                }
                if pos_change != [0.0; 3].into() {
                    camera.translate_relative(pos_change);
                }

                if resized || scale_factor_changed {
                    renderer.resize(&window, (width, height), Some(scale_factor as f64));
                    camera.set_aspect_ratio(width as f32 / height as f32);
                    resized = false;
                    scale_factor_changed = false;
                }

                renderer
                    .get_scene_mut()
                    .lights
                    .spot_lights
                    .iter_mut()
                    .for_each(|(_, sl)| {
                        let direction = Vec3::from(sl.direction);
                        let direction = Quat::from_rotation_y((elapsed / 10.0).to_radians())
                            .mul_vec3(direction);
                        sl.direction = direction.into();
                    });

                let time = app_time.elapsed_in_millis() / 1000.0;
                renderer.set_animation_time(&cesium_man1, time);
                renderer.set_animation_time(&cesium_man2, time / 2.0);
                if let Some(cesium_man3) = &scene_id {
                    renderer.set_animation_time(cesium_man3, time / 3.0);
                }

                {
<<<<<<< HEAD
                    let instances_3d: usize = renderer
                        .get_scene()
                        .objects
                        .instances_3d
                        .iter()
                        .map(|(_, i)| i.len())
                        .sum();
=======
                    let mut instances_3d = 0;
                    let mut vertices = 0;
                    for (_, m) in renderer.get_scene().objects.meshes_3d.iter() {
                        instances_3d += m.instances.len();
                        vertices += m.vertices.len() * m.instances.len();
                    }
>>>>>>> 45eb35bd
                    let meshes_3d = renderer.get_scene().objects.meshes_3d.len();
                    let instances_2d: usize = renderer
                        .get_scene()
                        .objects
                        .instances_2d
                        .iter()
                        .map(|(_, i)| i.len())
                        .sum();
                    let meshes_2d = renderer.get_scene().objects.meshes_2d.len();

                    let settings = renderer.get_settings();
                    settings.draw_ui(&window, |ui| {
                        use rfw_backend_wgpu::imgui;
                        let window = imgui::Window::new(imgui::im_str!("RFW"));
                        window
                            .size([350.0, 250.0], imgui::Condition::FirstUseEver)
                            .position([900.0, 25.0], imgui::Condition::FirstUseEver)
                            .build(&ui, || {
                                ui.text(imgui::im_str!("3D Vertex count: {}", vertices));
                                ui.text(imgui::im_str!("3D Instance count: {}", instances_3d));
                                ui.text(imgui::im_str!("3D Mesh count: {}", meshes_3d));
                                ui.text(imgui::im_str!("2D Instance count: {}", instances_2d));
                                ui.text(imgui::im_str!("2D Mesh count: {}", meshes_2d));
                                scale_factor_changed = ui
                                    .input_float(imgui::im_str!("Scale factor"), &mut scale_factor)
                                    .step(0.05)
                                    .build();
                                scale_factor = scale_factor.max(0.1).min(2.0);
                            });
                    });
                }

                let t = (app_time.elapsed_in_millis() / 1000.0).sin();
                let mut i = 0;
                for x in -50..=50 {
                    for z in -25..=25 {
                        let _x = ((x as f32 + t) % 10.0).sin();
                        let _z = ((z as f32 + t) % 10.0).sin();
                        let height = (_z + _x) * 0.5 + 1.0;

                        handles[i].set_matrix(Mat4::from_translation(Vec3::new(
                            x as f32,
                            0.3 + height,
                            z as f32,
                        )));
                        i += 1;
                    }
                }

                if let Err(e) = renderer.render(&camera, RenderMode::Reset) {
                    eprintln!("Error while rendering: {}", e);
                    *control_flow = ControlFlow::Exit;
                }
            }
            Event::WindowEvent {
                event: WindowEvent::KeyboardInput { input, .. },
                window_id,
            } if *window_id == window.id() => {
                if let Some(key) = input.virtual_keycode {
                    key_handler.insert(key, input.state);
                }
            }
            Event::WindowEvent {
                event: WindowEvent::CloseRequested,
                window_id,
            } if *window_id == window.id() => {
                *control_flow = ControlFlow::Exit;
            }
            Event::WindowEvent {
                event: WindowEvent::Resized(size),
                window_id,
            } if *window_id == window.id() => {
                width = size.width;
                height = size.height;
                resized = true;
            }
            Event::WindowEvent {
                event: WindowEvent::MouseInput { state, button, .. },
                window_id,
            } if *window_id == window.id() => {
                mouse_button_handler.insert(*button, *state);
            }
            _ => (),
        }
    });
}<|MERGE_RESOLUTION|>--- conflicted
+++ resolved
@@ -13,7 +13,7 @@
     window::WindowBuilder,
 };
 
-use rfw::scene::Sphere;
+use rfw::scene::{Sphere, Quality};
 use rfw::{
     backend::RenderMode,
     ecs::System,
@@ -185,7 +185,7 @@
             .get_scene_mut()
             .materials
             .add(Vec3::new(1.0, 0.0, 0.0), 1.0, Vec3::one(), 0.0);
-    let sphere = Sphere::new(Vec3::zero(), 0.2, material as u32);
+    let sphere = Sphere::new(Vec3::zero(), 0.2, material as u32).with_quality(Quality::Medium);
     let sphere = renderer.get_scene_mut().add_3d_object(sphere);
     let mut handles = {
         let mut handles = Vec::new();
@@ -386,22 +386,16 @@
                 }
 
                 {
-<<<<<<< HEAD
-                    let instances_3d: usize = renderer
-                        .get_scene()
-                        .objects
-                        .instances_3d
-                        .iter()
-                        .map(|(_, i)| i.len())
-                        .sum();
-=======
                     let mut instances_3d = 0;
                     let mut vertices = 0;
-                    for (_, m) in renderer.get_scene().objects.meshes_3d.iter() {
-                        instances_3d += m.instances.len();
-                        vertices += m.vertices.len() * m.instances.len();
-                    }
->>>>>>> 45eb35bd
+                    {
+                        let scene = renderer.get_scene();
+
+                        for (i, m) in scene.objects.meshes_3d.iter() {
+                            instances_3d += scene.objects.instances_3d[i].len();
+                            vertices += m.vertices.len() * scene.objects.instances_3d[i].len();
+                        }
+                    }
                     let meshes_3d = renderer.get_scene().objects.meshes_3d.len();
                     let instances_2d: usize = renderer
                         .get_scene()
