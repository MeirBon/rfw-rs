--- conflicted
+++ resolved
@@ -1,14 +1,9 @@
-<<<<<<< HEAD
+use crate::backend::RenderMode;
 use crate::ecs::*;
+use crate::prelude::InstancesData3D;
 use rfw_backend::{Backend, DataFormat, MeshData2D, MeshData3D, SkinData, TextureData};
 use rfw_scene::Scene;
-=======
-use rfw_backend::{
-    Backend, DataFormat, InstancesData3D, MeshData2D, MeshData3D, SkinData, TextureData,
-};
->>>>>>> 155f97f6
 use rfw_utils::BytesConversion;
-use crate::backend::RenderMode;
 
 pub struct RenderSystem {
     pub(crate) width: u32,
@@ -116,7 +111,14 @@
         }
 
         changed = true;
-        system.renderer.set_3d_instances(i, instances.into());
+        system.renderer.set_3d_instances(
+            i,
+            InstancesData3D {
+                matrices: instances.matrices(),
+                skin_ids: instances.skin_ids(),
+                local_aabb: meshes_3d[i].bounds,
+            },
+        );
 
         instances.reset_changed();
     }
@@ -157,21 +159,9 @@
     scene.materials.reset_changed();
     update_lights = update_lights || mat_changed;
 
-<<<<<<< HEAD
     if update_lights {
         scene.update_lights();
     }
-=======
-            changed = true;
-            renderer.set_3d_instances(
-                i,
-                InstancesData3D {
-                    matrices: instances.matrices(),
-                    skin_ids: instances.skin_ids(),
-                    local_aabb: scene.objects.meshes_3d[i].bounds,
-                },
-            );
->>>>>>> 155f97f6
 
     if scene.lights.point_lights.any_changed() {
         system.renderer.set_point_lights(
